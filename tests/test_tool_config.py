--- conflicted
+++ resolved
@@ -1,15 +1,7 @@
 import json
 import unittest
 from pathlib import Path
-<<<<<<< HEAD
 from agentstack.tools import ToolConfig, get_all_tool_paths, get_all_tool_names
-=======
-from agentstack.generation.tool_generation import (
-    get_all_tool_paths,
-    get_all_tool_names,
-    ToolConfig,
-)
->>>>>>> 8be143b4
 
 BASE_PATH = Path(__file__).parent
 
@@ -51,11 +43,7 @@
         for path in get_all_tool_paths():
             try:
                 config = ToolConfig.from_json(path)
-<<<<<<< HEAD
-            except json.decoder.JSONDecodeError as e:
-=======
             except json.decoder.JSONDecodeError:
->>>>>>> 8be143b4
                 raise Exception(
                     f"Failed to decode tool json at {path}. Does your tool config fit the required formatting? https://github.com/AgentOps-AI/AgentStack/blob/main/agentstack/tools/~README.md"
                 )

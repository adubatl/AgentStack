import os
import unittest
from pathlib import Path
import shutil
from agentstack.generation.files import ConfigFile, EnvFile
from agentstack.utils import (
    verify_agentstack_project,
    get_framework,
    get_telemetry_opt_out,
)

BASE_PATH = Path(__file__).parent


class GenerationFilesTest(unittest.TestCase):
    def test_read_config(self):
        config = ConfigFile(BASE_PATH / "fixtures")  # + agentstack.json
        assert config.framework == "crewai"
        assert config.tools == []
        assert config.telemetry_opt_out is None
        assert config.default_model is None

    def test_write_config(self):
        try:
            os.makedirs(BASE_PATH / "tmp", exist_ok=True)
<<<<<<< HEAD
            shutil.copy(BASE_PATH / "fixtures/agentstack.json", BASE_PATH / "tmp/agentstack.json")
=======
            shutil.copy(
                BASE_PATH / "fixtures/agentstack.json",
                BASE_PATH / "tmp/agentstack.json",
            )
>>>>>>> 8be143b4

            with ConfigFile(BASE_PATH / "tmp") as config:
                config.framework = "crewai"
                config.tools = ["tool1", "tool2"]
                config.telemetry_opt_out = True
                config.default_model = "openai/gpt-4o"

            tmp_data = open(BASE_PATH / "tmp/agentstack.json").read()
            assert (
                tmp_data
                == """{
    "framework": "crewai",
    "tools": [
        "tool1",
        "tool2"
    ],
    "telemetry_opt_out": true,
    "default_model": "openai/gpt-4o"
}"""
            )
        except Exception as e:
            raise e
        finally:
            os.remove(BASE_PATH / "tmp/agentstack.json")
            # os.rmdir(BASE_PATH / "tmp")

    def test_read_missing_config(self):
        with self.assertRaises(FileNotFoundError) as _:
            _ = ConfigFile(BASE_PATH / "missing")

    def test_verify_agentstack_project_valid(self):
        verify_agentstack_project(BASE_PATH / "fixtures")

    def test_verify_agentstack_project_invalid(self):
        with self.assertRaises(SystemExit) as _:
            verify_agentstack_project(BASE_PATH / "missing")

    def test_get_framework(self):
        assert get_framework(BASE_PATH / "fixtures") == "crewai"
        with self.assertRaises(SystemExit) as _:
            get_framework(BASE_PATH / "missing")

    def test_get_telemetry_opt_out(self):
        assert get_telemetry_opt_out(BASE_PATH / "fixtures") is False
        with self.assertRaises(SystemExit) as _:
            get_telemetry_opt_out(BASE_PATH / "missing")

    def test_read_env(self):
        env = EnvFile(BASE_PATH / "fixtures")
        assert env.variables == {"ENV_VAR1": "value1", "ENV_VAR2": "value2"}
        assert env["ENV_VAR1"] == "value1"
        assert env["ENV_VAR2"] == "value2"
        with self.assertRaises(KeyError) as _:
            env["ENV_VAR3"]

    def test_write_env(self):
        try:
            os.makedirs(BASE_PATH / "tmp", exist_ok=True)
            shutil.copy(BASE_PATH / "fixtures/.env", BASE_PATH / "tmp/.env")

            with EnvFile(BASE_PATH / "tmp") as env:
                env.append_if_new("ENV_VAR1", "value100")  # Should not be updated
                env.append_if_new("ENV_VAR100", "value2")  # Should be added

            tmp_data = open(BASE_PATH / "tmp/.env").read()
            assert tmp_data == """\nENV_VAR1=value1\nENV_VAR2=value2\nENV_VAR100=value2"""
        except Exception as e:
            raise e
        finally:
            os.remove(BASE_PATH / "tmp/.env")
            # os.rmdir(BASE_PATH / "tmp")<|MERGE_RESOLUTION|>--- conflicted
+++ resolved
@@ -23,14 +23,7 @@
     def test_write_config(self):
         try:
             os.makedirs(BASE_PATH / "tmp", exist_ok=True)
-<<<<<<< HEAD
             shutil.copy(BASE_PATH / "fixtures/agentstack.json", BASE_PATH / "tmp/agentstack.json")
-=======
-            shutil.copy(
-                BASE_PATH / "fixtures/agentstack.json",
-                BASE_PATH / "tmp/agentstack.json",
-            )
->>>>>>> 8be143b4
 
             with ConfigFile(BASE_PATH / "tmp") as config:
                 config.framework = "crewai"

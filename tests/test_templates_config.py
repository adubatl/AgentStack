from pathlib import Path
import json
import unittest
from parameterized import parameterized
from agentstack import ValidationError
from agentstack.proj_templates import TemplateConfig, get_all_template_names, get_all_template_paths

BASE_PATH = Path(__file__).parent
VALID_TEMPLATE_URL = "https://raw.githubusercontent.com/AgentOps-AI/AgentStack/13a6e335fb163b932ed037562fcedbc269f0d5a5/agentstack/templates/proj_templates/content_creator.json"
INVALID_TEMPLATE_URL = "https://raw.githubusercontent.com/AgentOps-AI/AgentStack/13a6e335fb163b932ed037562fcedbc269f0d5a5/tests/fixtures/tool_config_min.json"


class TemplateConfigTest(unittest.TestCase):
    @parameterized.expand([(x,) for x in get_all_template_names()])
    def test_all_configs_from_template_name(self, template_name: str):
        config = TemplateConfig.from_template_name(template_name)
        assert config.name == template_name
        # We can assume that pydantic validation caught any other issues

    @parameterized.expand([(x,) for x in get_all_template_paths()])
    def test_all_configs_from_template_path(self, template_path: Path):
        config = TemplateConfig.from_json(template_path)
        assert config.name == template_path.stem
        # We can assume that pydantic validation caught any other issues

    def test_invalid_template_name(self):
        with self.assertRaises(ValidationError):
            TemplateConfig.from_template_name("invalid")

    def test_load_template_from_valid_url(self):
        config = TemplateConfig.from_url(VALID_TEMPLATE_URL)
        assert config.name == "content_creator"

<<<<<<< HEAD
    def test_all_configs_from_template_path(self):
        for path in get_all_template_paths():
            config = TemplateConfig.from_file(path)
            assert config.name == path.stem
            # We can assume that pydantic validation caught any other issues
=======
    def load_template_from_invalid_url(self):
        with self.assertRaises(ValidationError):
            TemplateConfig.from_url(INVALID_TEMPLATE_URL)
>>>>>>> b744d274
<|MERGE_RESOLUTION|>--- conflicted
+++ resolved
@@ -19,7 +19,7 @@
 
     @parameterized.expand([(x,) for x in get_all_template_paths()])
     def test_all_configs_from_template_path(self, template_path: Path):
-        config = TemplateConfig.from_json(template_path)
+        config = TemplateConfig.from_file(template_path)
         assert config.name == template_path.stem
         # We can assume that pydantic validation caught any other issues
 
@@ -31,14 +31,6 @@
         config = TemplateConfig.from_url(VALID_TEMPLATE_URL)
         assert config.name == "content_creator"
 
-<<<<<<< HEAD
-    def test_all_configs_from_template_path(self):
-        for path in get_all_template_paths():
-            config = TemplateConfig.from_file(path)
-            assert config.name == path.stem
-            # We can assume that pydantic validation caught any other issues
-=======
     def load_template_from_invalid_url(self):
         with self.assertRaises(ValidationError):
-            TemplateConfig.from_url(INVALID_TEMPLATE_URL)
->>>>>>> b744d274
+            TemplateConfig.from_url(INVALID_TEMPLATE_URL)
import os, sys
from pathlib import Path
import shutil
import unittest
from parameterized import parameterized_class
import ast
import json
from unittest.mock import patch

from agentstack.conf import ConfigFile, set_path
from agentstack import frameworks
from agentstack._tools import get_all_tools, ToolConfig
from agentstack.generation.tool_generation import add_tool, remove_tool, create_tool


BASE_PATH = Path(__file__).parent


<<<<<<< HEAD
@parameterized_class([{"framework": framework} for framework in frameworks.SUPPORTED_FRAMEWORKS])
class TestGenerationTool(unittest.TestCase):
    def setUp(self):
        self.project_dir = BASE_PATH / 'tmp' / 'tool_generation'
        self.tools_dir = self.project_dir / 'src' / 'tools'
=======
# TODO parameterize all tools
class TestGenerationTool(unittest.TestCase):
    def setUp(self):
        self.framework = os.getenv('TEST_FRAMEWORK')
        self.project_dir = BASE_PATH / 'tmp' / self.framework / 'tool_generation'
>>>>>>> 0436d049

        os.makedirs(self.project_dir)
        os.makedirs(self.project_dir / 'src')
        os.makedirs(self.tools_dir)
        (self.project_dir / 'src' / '__init__.py').touch()

        # set the framework in agentstack.json
        shutil.copy(BASE_PATH / 'fixtures' / 'agentstack.json', self.project_dir / 'agentstack.json')
        set_path(self.project_dir)
        with ConfigFile() as config:
            config.framework = self.framework

        # populate the entrypoint
        entrypoint_path = frameworks.get_entrypoint_path(self.framework)
        shutil.copy(BASE_PATH / f"fixtures/frameworks/{self.framework}/entrypoint_max.py", entrypoint_path)

    def tearDown(self):
        shutil.rmtree(self.project_dir)

    def test_add_tool(self):
        tool_conf = ToolConfig.from_tool_name('agent_connect')
        add_tool('agent_connect')

        entrypoint_path = frameworks.get_entrypoint_path(self.framework)
        entrypoint_src = open(entrypoint_path).read()
        ast.parse(entrypoint_src)  # validate syntax

        assert 'agent_connect' in open(self.project_dir / 'agentstack.json').read()

    def test_remove_tool(self):
        tool_conf = ToolConfig.from_tool_name('agent_connect')
        add_tool('agent_connect')
        remove_tool('agent_connect')

        entrypoint_path = frameworks.get_entrypoint_path(self.framework)
        entrypoint_src = open(entrypoint_path).read()
        ast.parse(entrypoint_src)  # validate syntax

        assert 'agent_connect' not in open(self.project_dir / 'agentstack.json').read()

    def test_create_tool_basic(self):
        """Test basic tool creation with default parameters"""
        tool_name = "test_tool"
        tool_path = self.tools_dir / tool_name

        # Execute
        create_tool(
            tool_name=tool_name,
            tool_path=tool_path,
            user_tools_dir=self.tools_dir
        )

        # Assert directory was created
        self.assertTrue(tool_path.exists())
        self.assertTrue(tool_path.is_dir())

        # Assert __init__.py was created with correct content
        init_file = tool_path / "__init__.py"
        self.assertTrue(init_file.exists())
        init_content = init_file.read_text()
        self.assertIn(f"def {tool_name}():", init_content)
        self.assertIn('"""', init_content)  # Check docstring exists

        # Assert config.json was created with correct content
        config_file = tool_path / "config.json"
        self.assertTrue(config_file.exists())
        config = json.loads(config_file.read_text())
        self.assertEqual(config["name"], tool_name)
        self.assertEqual(config["category"], "custom")
        self.assertEqual(config["tools"], [tool_name])

        # Verify tool was added to agentstack.json
        self.assertIn(tool_name, open(self.project_dir / 'agentstack.json').read())

    def test_create_tool_specific_agents(self):
        """Test tool creation with specific agents"""
        tool_name = "test_tool"
        tool_path = self.tools_dir / tool_name
        specific_agents = ["agent1"]

        create_tool(
            tool_name=tool_name,
            tool_path=tool_path,
            user_tools_dir=self.tools_dir,
            agents=specific_agents
        )

        # Assert directory and files were created
        self.assertTrue(tool_path.exists())
        self.assertTrue((tool_path / "__init__.py").exists())
        self.assertTrue((tool_path / "config.json").exists())

        # Verify tool was added to agentstack.json
        self.assertIn(tool_name, open(self.project_dir / 'agentstack.json').read())

        # Verify tool was added only to specified agent in entrypoint
        entrypoint_src = open(frameworks.get_entrypoint_path(self.framework)).read()
        ast.parse(entrypoint_src)  # validate syntax

    def test_create_tool_directory_exists(self):
        """Test tool creation fails when directory already exists"""
        tool_name = "test_tool"
        tool_path = self.tools_dir / tool_name

        # Create the directory first
        tool_path.mkdir(parents=True)

        # Assert raises error when trying to create tool in existing directory
        with self.assertRaises(FileExistsError):
            create_tool(
                tool_name=tool_name,
                tool_path=tool_path,
                user_tools_dir=self.tools_dir
            )

    @patch('agentstack.generation.tool_generation.log.success')
    def test_create_tool_success_logging(self, mock_log_success):
        """Test success logging message"""
        tool_name = "test_tool"
        tool_path = self.tools_dir / tool_name

        create_tool(
            tool_name=tool_name,
            tool_path=tool_path,
            user_tools_dir=self.tools_dir
        )

        mock_log_success.assert_called_once()
        log_message = mock_log_success.call_args[0][0]
        self.assertIn(tool_name, log_message)
        self.assertIn(str(self.tools_dir), log_message)
<|MERGE_RESOLUTION|>--- conflicted
+++ resolved
@@ -16,22 +16,16 @@
 BASE_PATH = Path(__file__).parent
 
 
-<<<<<<< HEAD
-@parameterized_class([{"framework": framework} for framework in frameworks.SUPPORTED_FRAMEWORKS])
-class TestGenerationTool(unittest.TestCase):
-    def setUp(self):
-        self.project_dir = BASE_PATH / 'tmp' / 'tool_generation'
-        self.tools_dir = self.project_dir / 'src' / 'tools'
-=======
 # TODO parameterize all tools
 class TestGenerationTool(unittest.TestCase):
     def setUp(self):
         self.framework = os.getenv('TEST_FRAMEWORK')
         self.project_dir = BASE_PATH / 'tmp' / self.framework / 'tool_generation'
->>>>>>> 0436d049
+        self.tools_dir = self.project_dir / 'src' / 'tools'
 
         os.makedirs(self.project_dir)
         os.makedirs(self.project_dir / 'src')
+        os.makedirs(self.project_dir / 'src' / 'tools')
         os.makedirs(self.tools_dir)
         (self.project_dir / 'src' / '__init__.py').touch()
 
@@ -56,6 +50,8 @@
         entrypoint_src = open(entrypoint_path).read()
         ast.parse(entrypoint_src)  # validate syntax
 
+        # TODO verify tool is added to all agents (this is covered in test_frameworks.py)
+        # assert 'agent_connect' in entrypoint_src
         assert 'agent_connect' in open(self.project_dir / 'agentstack.json').read()
 
     def test_remove_tool(self):
@@ -67,6 +63,8 @@
         entrypoint_src = open(entrypoint_path).read()
         ast.parse(entrypoint_src)  # validate syntax
 
+        # TODO verify tool is removed from all agents (this is covered in test_frameworks.py)
+        # assert 'agent_connect' not in entrypoint_src
         assert 'agent_connect' not in open(self.project_dir / 'agentstack.json').read()
 
     def test_create_tool_basic(self):

--- conflicted
+++ resolved
@@ -27,13 +27,8 @@
     "pydantic>=2.10",
     "packaging==23.2",
     "requests>=2.32",
-<<<<<<< HEAD
-    "tomli >= 2; python_version < '3.11'",
-    "appdirs>=1.4.4"
-=======
     "appdirs>=1.4.4",
     "python-dotenv>=1.0.1",
->>>>>>> c936e586
 ]
 
 [project.optional-dependencies]

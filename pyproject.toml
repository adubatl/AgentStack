--- conflicted
+++ resolved
@@ -4,11 +4,7 @@
 
 [project]
 name = "agentstack"
-<<<<<<< HEAD
 version = "0.2.0"
-=======
-version = "0.1.12"
->>>>>>> 2148671a
 description = "The fastest way to build robust AI agents"
 authors = [
     { name="Braelyn Boynton", email="bboynton97@gmail.com" }

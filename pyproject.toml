[build-system]
requires = ["setuptools", "wheel"]
build-backend = "setuptools.build_meta"

[project]
name = "agentstack"
version = "0.3.0"
description = "The fastest way to build robust AI agents"
authors = [
    { name="Braelyn Boynton", email="bboynton97@gmail.com" },
    { name="Travis Dent", email="	root@a10k.co" }
]
license = { text = "MIT" }
readme = "README.md"
requires-python = ">=3.10"

dependencies = [
    "agentops>=0.3.18",
    "typer>=0.12.5",
    "inquirer>=3.4.0",
    "art>=6.3",
    "toml>=0.10.2",
    "ruamel.yaml.base>=0.3.2",
    "cookiecutter==2.6.0",
    "psutil==5.9.8",
    "astor==0.8.1",
    "asttokens",
    "pydantic>=2.10",
    "packaging>=23.2",
    "requests>=2.32",
    "appdirs>=1.4.4",
    "python-dotenv>=1.0.1",
    "uv>=0.5.6",
    "tomli>=2.2.1"
]

[project.optional-dependencies]
dev = [
    "mypy>=1.13.0",
    "pre-commit>=4.0.1",
    "ruff>=0.8.2",
]
test = [
    "tox",
]
crewai = [
    "crewai==0.100.0",
    "crewai-tools==0.33.0",
<<<<<<< HEAD
=======
    "shapely==2.0.6"  # crewai-tools needs this, but 2.0.7 is broken
>>>>>>> 0436d049
]
langgraph = [
    "langgraph>=0.2.61",
    "langchain>=0.3.14",
]
<<<<<<< HEAD
openai_swarm = [
    "swarm @ git+https://github.com/openai/swarm@9db581cecaacea0d46a933d6453c312b034dbf47"
]
all = [
    "agentstack[dev,test,crewai,langgraph,openai_swarm]",
]
=======
>>>>>>> 0436d049

[tool.setuptools.package-data]
agentstack = ["templates/**/*"]


[project.scripts]
agentstack = "agentstack.main:main"

[tool.ruff]
exclude = [
    ".git",
    ".env",
    ".venv",
    "venv",
    "env",
    "__pycache__",
    "build",
    "dist",
    "*.egg-info",
    "agentstack/templates/",
    "examples"
]
line-length = 110

[tool.ruff.format]
quote-style = "preserve"

[tool.mypy]
exclude = [
    "templates/.*" # cookiecutter paths are not compatible
]
allow_untyped_defs = true
disable_error_code = ["var-annotated", "import-untyped"]
ignore_missing_imports = true
<|MERGE_RESOLUTION|>--- conflicted
+++ resolved
@@ -46,24 +46,15 @@
 crewai = [
     "crewai==0.100.0",
     "crewai-tools==0.33.0",
-<<<<<<< HEAD
-=======
     "shapely==2.0.6"  # crewai-tools needs this, but 2.0.7 is broken
->>>>>>> 0436d049
 ]
 langgraph = [
     "langgraph>=0.2.61",
     "langchain>=0.3.14",
 ]
-<<<<<<< HEAD
 openai_swarm = [
     "swarm @ git+https://github.com/openai/swarm@9db581cecaacea0d46a933d6453c312b034dbf47"
 ]
-all = [
-    "agentstack[dev,test,crewai,langgraph,openai_swarm]",
-]
-=======
->>>>>>> 0436d049
 
 [tool.setuptools.package-data]
 agentstack = ["templates/**/*"]

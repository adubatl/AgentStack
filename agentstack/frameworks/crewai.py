--- conflicted
+++ resolved
@@ -56,50 +56,27 @@
             config=self.tasks_config['{task.name}'],
         )"""
 
-<<<<<<< HEAD
         if not self.source[:pos].endswith('\n'):
             code = '\n\n' + code
         if not self.source[pos:].startswith('\n'):
             code += '\n\n'
         self.edit_node_range(pos, pos, code)
 
-    def get_agent_methods(self) -> list[ast.FunctionDef]:
-        """An `agent` method is a method decorated with `@agent`."""
-        return asttools.find_decorated_method_in_class(self.get_base_class(), 'agent')
-
-    def add_agent_method(self, agent: AgentConfig):
-        """Add a new agent method to the CrewAI entrypoint."""
-        # TODO do we want to pre-populate any tools?
-        agent_methods = self.get_agent_methods()
-        if agent_methods:
-            # Add after the existing agent methods
-            _, pos = self.get_node_range(agent_methods[-1])
-        else:
-            # Add before the `crew` method
-            crew_method = self.get_crew_method()
-            pos, _ = self.get_node_range(crew_method)
-
-        code = f"""    @agent
-=======
     def get_new_agent_method(self, agent: AgentConfig) -> str:
         """Get the content of a new agent method."""
         return f"""    @agent
->>>>>>> 343712a0
     def {agent.name}(self) -> Agent:
         return Agent(
             config=self.agents_config['{agent.name}'],
             tools=[], # add tools here or use `agentstack tools add <tool_name>
             verbose=True,
         )"""
-<<<<<<< HEAD
 
         if not self.source[:pos].endswith('\n'):
             code = '\n\n' + code
         if not self.source[pos:].startswith('\n'):
             code += '\n\n'
         self.edit_node_range(pos, pos, code)
-=======
->>>>>>> 343712a0
 
     def get_agent_tools(self, agent_name: str) -> ast.List:
         """
@@ -158,17 +135,10 @@
     Add an agent method to the CrewAI entrypoint.
     """
     if position is not None:
-<<<<<<< HEAD
-        raise NotImplementedError("Agent insertion points are not supported in CrewAI.")
-
-    with CrewFile(conf.PATH / ENTRYPOINT) as crew_file:
-        crew_file.add_agent_method(agent)
-=======
         raise NotImplementedError(f"Agent insertion points are not supported in {NAME}.")
 
     with get_entrypoint() as entrypoint:
         entrypoint.add_agent_method(agent)
->>>>>>> 343712a0
 
 
 def add_tool(tool: ToolConfig, agent_name: str):
@@ -202,88 +172,5 @@
 
 def get_graph() -> list[graph.Edge]:
     """Get the graph of the user's project."""
-<<<<<<< HEAD
-    log.debug("CrewAI does not support graph generation.")
-    return []
-
-
-
-def create_tool(tool_name: str) -> None:
-    """Create a new custom tool in the user's project.
-
-    Args:
-        tool_name: Name of the tool to create (must be snake_case)
-    """
-    # Check if tool already exists
-    user_tools_dir = conf.PATH / 'src/tools'
-    tool_path = user_tools_dir / tool_name
-    if tool_path.exists():
-        raise ValidationError(f"Tool '{tool_name}' already exists.")
-
-    # Create tool directory
-    tool_path.mkdir(parents=True, exist_ok=False)
-
-    # Create __init__.py with basic function template
-    init_file = tool_path / '__init__.py'
-    init_content = f'''def {tool_name}_tool(input_str: str) -> str:
-    """
-    Define your tool's functionality here.
-    
-    Args:
-        input_str: Input string to process
-        
-    Returns:
-        str: Result of the tool's operation
-    """
-    # Add your tool's logic here
-    return f"Processed: {{input_str}}"
-'''
-    init_file.write_text(init_content)
-
-    # Create config.json with basic structure
-    config = {
-        "name": tool_name,
-        "category": "custom",
-        "tools": [f"{tool_name}_tool"],
-        "url": "",
-        "cta": "",
-        "env": {},
-        "dependencies": [],
-        "post_install": "",
-        "post_remove": ""
-    }
-    config_file = tool_path / 'config.json'
-    config_file.write_text(json.dumps(config, indent=4))
-
-    # Create TemplateConfig.Tool instance for the new tool
-    tool_config = TemplateConfig.Tool(
-        name=tool_name,
-        agents=[]  # Initially no agents are assigned to the tool
-    )
-
-    # Update the project's configuration with the new tool
-    agentstack_config = conf.ConfigFile()
-    if not hasattr(agentstack_config, 'tools'):
-        agentstack_config.tools = []
-    agentstack_config.tools.append(tool_config.model_dump())
-    agentstack_config.write()
-
-    # Update crew.py to import the new tool
-    crew_file = CrewFile(conf.PATH / ENTRYPOINT)
-    tools_import_line = f"from .tools.{tool_name} import {tool_name}_tool\n"
-
-    # Add import after the last tool import or at the top if no tool imports exist
-    source_lines = crew_file.source.split('\n')
-    tool_import_marker = "# tool import"
-
-    for i, line in enumerate(source_lines):
-        if tool_import_marker in line:
-            source_lines.insert(i + 1, tools_import_line)
-            break
-
-    crew_file.source = '\n'.join(source_lines)
-    crew_file.write()
-=======
     log.debug(f"{NAME} does not support graph generation.")
-    return []
->>>>>>> 343712a0
+    return []
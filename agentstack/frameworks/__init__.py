from typing import TYPE_CHECKING, Optional, Protocol, Callable
from types import ModuleType
from importlib import import_module
from pathlib import Path
from agentstack import conf
from agentstack.exceptions import ValidationError
from agentstack.utils import get_framework
from agentstack.agents import AgentConfig, get_all_agent_names
from agentstack.tasks import TaskConfig, get_all_task_names
from agentstack._tools import ToolConfig
from agentstack import graph

if TYPE_CHECKING:
    from agentstack.generation import InsertionPoint


CREWAI = 'crewai'
LANGGRAPH = 'langgraph'
SUPPORTED_FRAMEWORKS = [
    CREWAI,
    LANGGRAPH,
]


class FrameworkModule(Protocol):
    """
    Protocol spec for a framework implementation module.
    """

    ENTRYPOINT: Path
    """
    Relative path to the entrypoint file for the framework in the user's project.
    ie. `src/crewai.py`
    """

    def validate_project(self) -> None:
        """
        Validate that a user's project is ready to run.
        Raises a `ValidationError` if the project is not valid.
        """
        ...

<<<<<<< HEAD
    def create_tool(self, tool_name: str) -> None:
        """
        Create a new custom tool in the user's project.
        Args:
            tool_name: Name of the tool to create (must be snake_case)
        """
        ...

    def get_tool_names(self) -> list[str]:
=======
    def parse_llm(self, llm: str) -> tuple[str, str]:
>>>>>>> a8a0987e
        """
        Parse a language model string into a provider and model.
        """
        ...

    def add_tool(self, tool: ToolConfig, agent_name: str) -> None:
        """
        Add a tool to an agent in the user's project.
        """
        ...

    def remove_tool(self, tool: ToolConfig, agent_name: str) -> None:
        """
        Remove a tool from an agent in user's project.
        """
        ...

    def get_tool_callables(self, tool_name: str) -> list[Callable]:
        """
        Get a tool by name and return it as a list of framework-native callables.
        """
        ...

    def get_agent_method_names(self) -> list[str]:
        """
        Get a list of agent names in the user's project.
        """
        ...

    def get_agent_tool_names(self, agent_name: str) -> list[str]:
        """
        Get a list of tool names in an agent in the user's project.
        """
        ...

    def add_agent(self, agent: 'AgentConfig', position: Optional['InsertionPoint'] = None) -> None:
        """
        Add an agent to the user's project.
        """
        ...

    def add_task(self, task: 'TaskConfig', position: Optional['InsertionPoint'] = None) -> None:
        """
        Add a task to the user's project.
        """
        ...

    def get_task_method_names(self) -> list[str]:
        """
        Get a list of task names in the user's project.
        """
        ...

    def get_graph(self) -> list[graph.Edge]:
        """
        Get the graph of the user's project.
        """
        ...


def get_framework_module(framework: str) -> FrameworkModule:
    """
    Get the module for a framework.
    """
    try:
        return import_module(f".{framework}", package=__package__)
    except ImportError:
        raise Exception(f"Framework {framework} could not be imported.")


def get_entrypoint_path(framework: str) -> Path:
    """
    Get the path to the entrypoint file for a framework.
    """
    return conf.PATH / get_framework_module(framework).ENTRYPOINT


def validate_project():
    """
    Validate that the user's project is ready to run.
    """
    framework = get_framework()
    entrypoint_path = get_entrypoint_path(framework)
    _module = get_framework_module(framework)
    
    # Run framework-specific validation
    _module.validate_project()
    
    # Verify that agents defined in agents.yaml are present in the codebase
    agent_method_names = _module.get_agent_method_names()
    for agent_name in get_all_agent_names():
        if agent_name not in agent_method_names:
            raise ValidationError(
                f"Agent `{agent_name}` is defined in agents.yaml but not in {entrypoint_path}"
            )

    # Verify that tasks defined in tasks.yaml are present in the codebase
    task_method_names = _module.get_task_method_names()
    for task_name in get_all_task_names():
        if task_name not in task_method_names:
            raise ValidationError(
                f"Task `{task_name}` is defined in tasks.yaml but not in {entrypoint_path}"
            )


def parse_llm(llm: str) -> tuple[str, str]:
    """
    Parse a language model string into a provider and model.
    """
    return get_framework_module(get_framework()).parse_llm(llm)


def add_tool(tool: ToolConfig, agent_name: str):
    """
    Add a tool to the user's project.
    The tool will have already been installed in the user's application and have
    all dependencies installed. We're just handling code generation here.
    """
    return get_framework_module(get_framework()).add_tool(tool, agent_name)


def remove_tool(tool: ToolConfig, agent_name: str):
    """
    Remove a tool from the user's project.
    """
    return get_framework_module(get_framework()).remove_tool(tool, agent_name)


def get_tool_callables(tool_name: str) -> list[Callable]:
    """
    Get a tool by name and return it as a list of framework-native callables.
    """
    return get_framework_module(get_framework()).get_tool_callables(tool_name)


def get_agent_method_names() -> list[str]:
    """
    Get a list of agent names in the user's project.
    """
    return get_framework_module(get_framework()).get_agent_method_names()


def get_agent_tool_names(agent_name: str) -> list[str]:
    """
    Get a list of tool names in the user's project.
    """
    return get_framework_module(get_framework()).get_agent_tool_names(agent_name)


def add_agent(agent: 'AgentConfig', position: Optional['InsertionPoint'] = None):
    """
    Add an agent to the user's project.
    """
    framework = get_framework()
    if agent.name in get_agent_method_names():
        raise ValidationError(f"Agent `{agent.name}` already exists in {get_entrypoint_path(framework)}")
    return get_framework_module(framework).add_agent(agent, position)


def add_task(task: 'TaskConfig', position: Optional['InsertionPoint'] = None):
    """
    Add a task to the user's project.
    """
    framework = get_framework()
    if task.name in get_task_method_names():
        raise ValidationError(f"Task `{task.name}` already exists in {get_entrypoint_path(framework)}")
    return get_framework_module(framework).add_task(task, position)


def get_task_method_names() -> list[str]:
    """
    Get a list of task names in the user's project.
    """
<<<<<<< HEAD
    return get_framework_module(get_framework()).get_task_names()


def create_tool(tool_name: str):
    """
    Create a new custom tool in the user's project.
    The tool will be created with a basic structure and configuration.
    """
    return get_framework_module(get_framework()).create_tool(tool_name)
=======
    return get_framework_module(get_framework()).get_task_method_names()


def get_graph() -> list[graph.Edge]:
    """
    Get the graph of the user's project.
    """
    return get_framework_module(get_framework()).get_graph()
>>>>>>> a8a0987e
<|MERGE_RESOLUTION|>--- conflicted
+++ resolved
@@ -40,7 +40,6 @@
         """
         ...
 
-<<<<<<< HEAD
     def create_tool(self, tool_name: str) -> None:
         """
         Create a new custom tool in the user's project.
@@ -49,10 +48,7 @@
         """
         ...
 
-    def get_tool_names(self) -> list[str]:
-=======
     def parse_llm(self, llm: str) -> tuple[str, str]:
->>>>>>> a8a0987e
         """
         Parse a language model string into a provider and model.
         """
@@ -137,10 +133,10 @@
     framework = get_framework()
     entrypoint_path = get_entrypoint_path(framework)
     _module = get_framework_module(framework)
-    
+
     # Run framework-specific validation
     _module.validate_project()
-    
+
     # Verify that agents defined in agents.yaml are present in the codebase
     agent_method_names = _module.get_agent_method_names()
     for agent_name in get_all_agent_names():
@@ -226,8 +222,14 @@
     """
     Get a list of task names in the user's project.
     """
-<<<<<<< HEAD
-    return get_framework_module(get_framework()).get_task_names()
+    return get_framework_module(get_framework()).get_task_method_names()
+
+
+def get_graph() -> list[graph.Edge]:
+    """
+    Get the graph of the user's project.
+    """
+    return get_framework_module(get_framework()).get_graph()
 
 
 def create_tool(tool_name: str):
@@ -235,14 +237,4 @@
     Create a new custom tool in the user's project.
     The tool will be created with a basic structure and configuration.
     """
-    return get_framework_module(get_framework()).create_tool(tool_name)
-=======
-    return get_framework_module(get_framework()).get_task_method_names()
-
-
-def get_graph() -> list[graph.Edge]:
-    """
-    Get the graph of the user's project.
-    """
-    return get_framework_module(get_framework()).get_graph()
->>>>>>> a8a0987e
+    return get_framework_module(get_framework()).create_tool(tool_name)
--- conflicted
+++ resolved
@@ -1,10 +1,6 @@
 from typing import Optional, List
 
-<<<<<<< HEAD
-from .gen_utils import insert_code_after_tag, get_crew_components, CrewComponentType
-=======
 from .gen_utils import insert_code_after_tag, get_crew_components, CrewComponent
->>>>>>> 7c1ecfa4
 from agentstack.utils import verify_agentstack_project, get_framework
 from agentstack.generation.files import ConfigFile
 import os
@@ -27,11 +23,7 @@
     if not backstory:
         backstory = 'Add your backstory here'
     if not llm:
-<<<<<<< HEAD
-        llm = 'openai/gpt-4o'
-=======
         llm = agentstack_config.default_model
->>>>>>> 7c1ecfa4
 
     verify_agentstack_project()
 
@@ -110,8 +102,4 @@
 
 def get_agent_names(framework: str = 'crewai', path: str = '') -> List[str]:
     """Get only agent names from the crew file"""
-<<<<<<< HEAD
-    return get_crew_components(framework, CrewComponentType.AGENT, path)['agents']
-=======
-    return get_crew_components(framework, CrewComponent.AGENT, path)['agents']
->>>>>>> 7c1ecfa4
+    return get_crew_components(framework, CrewComponent.AGENT, path)['agents']
import ast
import sys
from enum import Enum
from typing import Optional, Union, List

from agentstack.utils import term_color


def insert_code_after_tag(file_path, tag, code_to_insert, next_line=False):
    if next_line:
        code_to_insert = ['\n'] + code_to_insert

    with open(file_path, 'r') as file:
        lines = file.readlines()

    for index, line in enumerate(lines):
        if tag in line:
            # Insert the code block after the tag
            indented_code = [(line[:len(line)-len(line.lstrip())] + code_line + '\n') for code_line in code_to_insert]
            lines[index+1:index+1] = indented_code
            break
    else:
        raise ValueError(f"Tag '{tag}' not found in the file.")

    with open(file_path, 'w') as file:
        file.writelines(lines)


def insert_after_tasks(file_path, code_to_insert):
    with open(file_path, 'r') as file:
        content = file.read()

    module = ast.parse(content)

    # Track the last task function and its line number
    last_task_end = None
    last_task_start = None
    for node in ast.walk(module):
        if isinstance(node, ast.FunctionDef) and \
                any(isinstance(deco, ast.Name) and deco.id == 'task' for deco in node.decorator_list):
            last_task_end = node.end_lineno
            last_task_start = node.lineno

    if last_task_end is not None:
        lines = content.split('\n')

        # Get the indentation of the task function
        task_line = lines[last_task_start - 1]  # -1 for 0-based indexing
        indentation = ''
        for char in task_line:
            if char in [' ', '\t']:
                indentation += char
            else:
                break

        # Add the same indentation to each line of the inserted code
        indented_code = '\n' + '\n'.join(indentation + line for line in code_to_insert)

        lines.insert(last_task_end, indented_code)
        content = '\n'.join(lines)

        with open(file_path, 'w') as file:
            file.write(content)
        return True
    else:
        insert_code_after_tag(file_path, '# Task definitions', code_to_insert)


def string_in_file(file_path: str, str_to_match: str) -> bool:
    with open(file_path, 'r') as file:
        file_content = file.read()
        return str_to_match in file_content


def _framework_filename(framework: str, path: str = ''):
    if framework == 'crewai':
        return f'{path}src/crew.py'

    print(term_color(f'Unknown framework: {framework}', 'red'))
    sys.exit(1)


<<<<<<< HEAD
class CrewComponentType(str, Enum):
=======
class CrewComponent(str, Enum):
>>>>>>> 7c1ecfa4
    AGENT = "agent"
    TASK = "task"


def get_crew_components(
        framework: str = 'crewai',
<<<<<<< HEAD
        component_type: Optional[Union[CrewComponentType, List[CrewComponentType]]] = None,
=======
        component_type: Optional[Union[CrewComponent, List[CrewComponent]]] = None,
>>>>>>> 7c1ecfa4
        path: str = ''
) -> dict[str, List[str]]:
    """
    Get names of components (agents and/or tasks) defined in a crew file.

    Args:
        framework: Name of the framework
        component_type: Optional filter for specific component types.
                      Can be CrewComponentType.AGENT, CrewComponentType.TASK,
                      or a list of types. If None, returns all components.
        path: Optional path to the framework file

    Returns:
        Dictionary with 'agents' and 'tasks' keys containing lists of names
    """
    filename = _framework_filename(framework, path)

    # Convert single component type to list for consistent handling
<<<<<<< HEAD
    if isinstance(component_type, CrewComponentType):
=======
    if isinstance(component_type, CrewComponent):
>>>>>>> 7c1ecfa4
        component_type = [component_type]

    # Read the source file
    with open(filename, 'r') as f:
        source = f.read()

    # Parse the source into an AST
    tree = ast.parse(source)

    components = {
        'agents': [],
        'tasks': []
    }

    # Find all function definitions with relevant decorators
    for node in ast.walk(tree):
        if isinstance(node, ast.FunctionDef):
            # Check decorators
            for decorator in node.decorator_list:
                if isinstance(decorator, ast.Name):
<<<<<<< HEAD
                    if (component_type is None or CrewComponentType.AGENT in component_type) \
                            and decorator.id == 'agent':
                        components['agents'].append(node.name)
                    elif (component_type is None or CrewComponentType.TASK in component_type) \
=======
                    if (component_type is None or CrewComponent.AGENT in component_type) \
                            and decorator.id == 'agent':
                        components['agents'].append(node.name)
                    elif (component_type is None or CrewComponent.TASK in component_type) \
>>>>>>> 7c1ecfa4
                            and decorator.id == 'task':
                        components['tasks'].append(node.name)

    # If specific types were requested, only return those
    if component_type:
        return {k: v for k, v in components.items()
<<<<<<< HEAD
                if CrewComponentType(k[:-1]) in component_type}
=======
                if CrewComponent(k[:-1]) in component_type}
>>>>>>> 7c1ecfa4

    return components<|MERGE_RESOLUTION|>--- conflicted
+++ resolved
@@ -80,22 +80,14 @@
     sys.exit(1)
 
 
-<<<<<<< HEAD
-class CrewComponentType(str, Enum):
-=======
 class CrewComponent(str, Enum):
->>>>>>> 7c1ecfa4
     AGENT = "agent"
     TASK = "task"
 
 
 def get_crew_components(
         framework: str = 'crewai',
-<<<<<<< HEAD
-        component_type: Optional[Union[CrewComponentType, List[CrewComponentType]]] = None,
-=======
         component_type: Optional[Union[CrewComponent, List[CrewComponent]]] = None,
->>>>>>> 7c1ecfa4
         path: str = ''
 ) -> dict[str, List[str]]:
     """
@@ -114,11 +106,7 @@
     filename = _framework_filename(framework, path)
 
     # Convert single component type to list for consistent handling
-<<<<<<< HEAD
-    if isinstance(component_type, CrewComponentType):
-=======
     if isinstance(component_type, CrewComponent):
->>>>>>> 7c1ecfa4
         component_type = [component_type]
 
     # Read the source file
@@ -139,27 +127,16 @@
             # Check decorators
             for decorator in node.decorator_list:
                 if isinstance(decorator, ast.Name):
-<<<<<<< HEAD
-                    if (component_type is None or CrewComponentType.AGENT in component_type) \
-                            and decorator.id == 'agent':
-                        components['agents'].append(node.name)
-                    elif (component_type is None or CrewComponentType.TASK in component_type) \
-=======
                     if (component_type is None or CrewComponent.AGENT in component_type) \
                             and decorator.id == 'agent':
                         components['agents'].append(node.name)
                     elif (component_type is None or CrewComponent.TASK in component_type) \
->>>>>>> 7c1ecfa4
                             and decorator.id == 'task':
                         components['tasks'].append(node.name)
 
     # If specific types were requested, only return those
     if component_type:
         return {k: v for k, v in components.items()
-<<<<<<< HEAD
-                if CrewComponentType(k[:-1]) in component_type}
-=======
                 if CrewComponent(k[:-1]) in component_type}
->>>>>>> 7c1ecfa4
 
     return components
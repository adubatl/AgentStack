import json
import os, sys
from pathlib import Path
from typing import Optional
from agentstack import conf, log
from agentstack.conf import ConfigFile
from agentstack.exceptions import ValidationError
from agentstack import frameworks
from agentstack import packaging
from agentstack.utils import term_color
from agentstack._tools import ToolConfig
from agentstack.generation import asttools
from agentstack.generation.files import EnvFile


def add_tool(name: str, agents: Optional[list[str]] = []):
    agentstack_config = ConfigFile()
    tool = ToolConfig.from_tool_name(name)

    if name in agentstack_config.tools:
        log.notify(f'Tool {name} is already installed')
    else:  # handle install
        if tool.dependencies:
            for dependency in tool.dependencies:
                packaging.install(dependency)

        if tool.env:  # add environment variables which don't exist
            with EnvFile() as env:
                for var, value in tool.env.items():
                    env.append_if_new(var, value)
            with EnvFile(".env.example") as env:
                for var, value in tool.env.items():
                    env.append_if_new(var, value)

        if tool.post_install:
            os.system(tool.post_install)

        with agentstack_config as config:
            config.tools.append(tool.name)

    # Edit the framework entrypoint file to include the tool in the agent definition
    if not agents:  # If no agents are specified, add the tool to all agents
        agents = frameworks.get_agent_method_names()
    for agent_name in agents:
        frameworks.add_tool(tool, agent_name)

    log.success(f'🔨 Tool {tool.name} added to agentstack project successfully!')
    if tool.cta:
        log.notify(f'🪩  {tool.cta}')


def create_tool(tool_name: str, agents: Optional[list[str]] = []):
    """Create a new custom tool.

    Args:
        tool_name: Name of the tool to create (must be snake_case)
        agents: List of agents to make tool available to
    """
    
    # Check if tool already exists
    user_tools_dir = conf.PATH / "src/tools"
    tool_path = user_tools_dir / tool_name
    if tool_path.exists():
        raise Exception(f"Tool '{tool_name}' already exists.")

    # Create tool directory
    tool_path.mkdir(parents=True, exist_ok=False)

    # Create __init__.py with basic function template
    init_file = tool_path / '__init__.py'
    init_content = f'''def {tool_name}():
    """
    Define your tool's functionality here.
    """
    pass
'''
    init_file.write_text(init_content)

    tool_config = ToolConfig(
        name=tool_name, 
        category="custom", 
        tools=[tool_name, ],
    )
    tool_config.write_to_file(tool_path / 'config.json')

    # Edit the framework entrypoint file to include the tool in the agent definition
    tool = ToolConfig.from_tool_name(tool_name)
    if not agents:  # If no agents are specified, add the tool to all agents
        agents = frameworks.get_agent_method_names()
    for agent_name in agents:
        frameworks.add_tool(tool_config, agent_name)

<<<<<<< HEAD
    log.success(f"🔨 Tool '{tool_name}' has been created successfully in {user_tools_dir}.")
=======
    log.success(f"🔨 Tool '{tool_name}' has been successfully created in {user_tools_dir}.")
>>>>>>> 3737d053


def remove_tool(name: str, agents: Optional[list[str]] = []):
    agentstack_config = ConfigFile()

    if name not in agentstack_config.tools:
        raise ValidationError(f'Tool {name} is not installed')

    # TODO ensure other agents are not using the tool
    tool = ToolConfig.from_tool_name(name)
    if tool.dependencies:
        for dependency in tool.dependencies:
            packaging.remove(dependency)

    # Edit the framework entrypoint file to exclude the tool in the agent definition
    if not agents:  # If no agents are specified, remove the tool from all agents
        agents = frameworks.get_agent_method_names()
    for agent_name in agents:
        frameworks.remove_tool(tool, agent_name)

    if tool.post_remove:
        os.system(tool.post_remove)
    # We don't remove the .env variables to preserve user data.

    with agentstack_config as config:
        config.tools.remove(tool.name)

    log.success(f'🔨 Tool {tool.name} removed from agentstack project successfully')<|MERGE_RESOLUTION|>--- conflicted
+++ resolved
@@ -56,7 +56,7 @@
         tool_name: Name of the tool to create (must be snake_case)
         agents: List of agents to make tool available to
     """
-    
+
     # Check if tool already exists
     user_tools_dir = conf.PATH / "src/tools"
     tool_path = user_tools_dir / tool_name
@@ -77,8 +77,8 @@
     init_file.write_text(init_content)
 
     tool_config = ToolConfig(
-        name=tool_name, 
-        category="custom", 
+        name=tool_name,
+        category="custom",
         tools=[tool_name, ],
     )
     tool_config.write_to_file(tool_path / 'config.json')
@@ -90,11 +90,7 @@
     for agent_name in agents:
         frameworks.add_tool(tool_config, agent_name)
 
-<<<<<<< HEAD
     log.success(f"🔨 Tool '{tool_name}' has been created successfully in {user_tools_dir}.")
-=======
-    log.success(f"🔨 Tool '{tool_name}' has been successfully created in {user_tools_dir}.")
->>>>>>> 3737d053
 
 
 def remove_tool(name: str, agents: Optional[list[str]] = []):

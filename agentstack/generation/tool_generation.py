import os, sys
from typing import Optional, Any, List
import importlib.resources
from pathlib import Path
import json
<<<<<<< HEAD
import sys
from typing import Optional, List, Dict, Union

from . import get_agent_names
from .gen_utils import insert_code_after_tag, string_in_file, _framework_filename
from ..utils import open_json_file, get_framework, term_color
import os
import shutil
import fileinput
import astor
import ast
=======
import shutil
import fileinput
from pydantic import BaseModel, ValidationError

from agentstack.utils import get_package_path
from agentstack.generation.files import ConfigFile, EnvFile
from .gen_utils import insert_code_after_tag, string_in_file
from ..utils import open_json_file, get_framework, term_color

>>>>>>> 91663f3f

TOOL_INIT_FILENAME = "src/tools/__init__.py"

FRAMEWORK_FILENAMES: dict[str, str] = {
    'crewai': 'src/crew.py', 
}

<<<<<<< HEAD
def add_tool(tool_name: str, path: Optional[str] = None, agents: Optional[List[str]] = []):
=======
def get_framework_filename(framework: str, path: str = ''):
>>>>>>> 91663f3f
    if path:
        path = path.endswith('/') and path or path + '/'
    else:
        path = './'
<<<<<<< HEAD
    with importlib.resources.path(f'agentstack.tools', 'tools.json') as tools_data_path:
        tools = open_json_file(tools_data_path)
        framework = get_framework(path)
        assert_tool_exists(tool_name, tools)
        agentstack_json = open_json_file(f'{path}{AGENTSTACK_JSON_FILENAME}')

        with importlib.resources.path(f'agentstack.tools', f"{tool_name}.json") as tool_data_path:
            tool_data = open_json_file(tool_data_path)

            with importlib.resources.path(f'agentstack.templates.{framework}.tools',
                                          f"{tool_name}_tool.py") as tool_file_path:
                if tool_data.get('packages'):
                    if os.system(f"poetry add {' '.join(tool_data['packages'])}") == 1: # Install packages
                        print(term_color("AgentStack: Failed to install tool requirements. Please resolve dependency issues and try again,", 'red'))
                        return
                shutil.copy(tool_file_path, f'{path}src/tools/{tool_name}_tool.py')  # Move tool from package to project
                add_tool_to_tools_init(tool_data, path)  # Export tool from tools dir
                add_tool_to_agent_definition(framework, tool_data, path, agents)  # Add tool to agent definition
                if tool_data.get('env'): # if the env vars aren't in the .env files, add them
                    first_var_name = tool_data['env'].split('=')[0]
                    if not string_in_file(f'{path}.env', first_var_name):
                        insert_code_after_tag(f'{path}.env', '# Tools', [tool_data['env']], next_line=True)  # Add env var
                    if not string_in_file(f'{path}.env.example', first_var_name):
                        insert_code_after_tag(f'{path}.env.example', '# Tools', [tool_data['env']], next_line=True)  # Add env var
                if tool_data.get('post_install'):
                    os.system(tool_data['post_install'])
                if not agentstack_json.get('tools'):
                    agentstack_json['tools'] = []
                if tool_name not in agentstack_json['tools']:
                    agentstack_json['tools'].append(tool_name)

                with open(f'{path}{AGENTSTACK_JSON_FILENAME}', 'w') as f:
                    json.dump(agentstack_json, f, indent=4)

                print(term_color(f'🔨 Tool {tool_name} added to agentstack project successfully', 'green'))
                if tool_data.get('cta'):
                    print(term_color(f'🪩 {tool_data["cta"]}', 'blue'))

=======
    try:
        return f"{path}{FRAMEWORK_FILENAMES[framework]}"
    except KeyError:
        print(term_color(f'Unknown framework: {framework}', 'red'))
        sys.exit(1)

class ToolConfig(BaseModel):
    name: str
    category: str
    tools: list[str]
    url: Optional[str] = None
    tools_bundled: bool = False
    cta: Optional[str] = None
    env: Optional[dict] = None
    packages: Optional[List[str]] = None
    post_install: Optional[str] = None
    post_remove: Optional[str] = None
    
    @classmethod
    def from_tool_name(cls, name: str) -> 'ToolConfig':
        path = get_package_path() / f'tools/{name}.json'
        if not os.path.exists(path):
            print(term_color(f'No known agentstack tool: {name}', 'red'))
            sys.exit(1)
        return cls.from_json(path)

    @classmethod
    def from_json(cls, path: Path) -> 'ToolConfig':
        data = open_json_file(path)
        try:
            return cls(**data)
        except ValidationError as e:
            print(term_color(f"Error validating tool config JSON: \n{path}", 'red'))
            for error in e.errors():
                print(f"{' '.join(error['loc'])}: {error['msg']}")
            sys.exit(1)
        
    def get_import_statement(self) -> str:
        return f"from .{self.name}_tool import {', '.join(self.tools)}"
    
    def get_impl_file_path(self, framework: str) -> Path:
        return get_package_path() / f'templates/{framework}/tools/{self.name}_tool.py'

def get_all_tool_paths() -> list[Path]:
    paths = []
    tools_dir = get_package_path() / 'tools'
    for file in tools_dir.iterdir():
        if file.is_file() and file.suffix == '.json':
            paths.append(file)
    return paths

def get_all_tool_names() -> list[str]:
    return [path.stem for path in get_all_tool_paths()]

def get_all_tools() -> list[ToolConfig]:
    return [ToolConfig.from_json(path) for path in get_all_tool_paths()]

def add_tool(tool_name: str, path: Optional[str] = None):
    if path:
        path = path.endswith('/') and path or path + '/'
    else:
        path = './'
    
    framework = get_framework(path)
    agentstack_config = ConfigFile(path)
    
    if tool_name in agentstack_config.tools:
        print(term_color(f'Tool {tool_name} is already installed', 'red'))
        sys.exit(1)

    tool_data = ToolConfig.from_tool_name(tool_name)
    tool_file_path = tool_data.get_impl_file_path(framework)
    if tool_data.packages:
        os.system(f"poetry add {' '.join(tool_data.packages)}")  # Install packages
    shutil.copy(tool_file_path, f'{path}src/tools/{tool_name}_tool.py')  # Move tool from package to project
    add_tool_to_tools_init(tool_data, path)  # Export tool from tools dir
    add_tool_to_agent_definition(framework, tool_data, path)  # Add tool to agent definition
    
    if tool_data.env: # add environment variables which don't exist
        with EnvFile(path) as env:
            for var, value in tool_data.env.items():
                env.append_if_new(var, value)
        with EnvFile(path, filename=".env.example") as env:
            for var, value in tool_data.env.items():
                env.append_if_new(var, value)
    
    if tool_data.post_install:
        os.system(tool_data.post_install)

    with agentstack_config as config:
        config.tools.append(tool_name)

    print(term_color(f'🔨 Tool {tool_name} added to agentstack project successfully', 'green'))
    if tool_data.cta:
        print(term_color(f'🪩 {tool_data.cta}', 'blue'))
>>>>>>> 91663f3f

def remove_tool(tool_name: str, path: Optional[str] = None):
    if path:
        path = path.endswith('/') and path or path + '/'
    else:
        path = './'
<<<<<<< HEAD
    with importlib.resources.path(f'agentstack.tools', 'tools.json') as tools_data_path:
        tools = open_json_file(tools_data_path)
        framework = get_framework()
        assert_tool_exists(tool_name, tools)
        agentstack_json = open_json_file(f'{path}{AGENTSTACK_JSON_FILENAME}')

        if not tool_name in agentstack_json.get('tools', []):
            print(term_color(f'Tool {tool_name} is not installed', 'red'))
            sys.exit(1)

        with importlib.resources.path(f'agentstack.tools', f"{tool_name}.json") as tool_data_path:
            tool_data = open_json_file(tool_data_path)
            if tool_data.get('packages'):
                os.system(f"poetry remove {' '.join(tool_data['packages'])}") # Uninstall packages
            os.remove(f'{path}src/tools/{tool_name}_tool.py')
            remove_tool_from_tools_init(tool_data, path)
            remove_tool_from_agent_definition(framework, tool_data, path)
            if tool_data.get('post_remove'):
                os.system(tool_data['post_remove'])
            # We don't remove the .env variables to preserve user data.

            agentstack_json['tools'].remove(tool_name)
            with open(f'{path}{AGENTSTACK_JSON_FILENAME}', 'w') as f:
                json.dump(agentstack_json, f, indent=4)

            print(term_color(f'🔨 Tool {tool_name}', 'green'), term_color('removed', 'red'), term_color('from agentstack project successfully', 'green'))


def _format_tool_import_statement(tool_data: dict):
    return f"from .{tool_data['name']}_tool import {', '.join([tool_name for tool_name in tool_data['tools']])}"


def add_tool_to_tools_init(tool_data: dict, path: str = ''):
=======
    
    framework = get_framework()
    agentstack_config = ConfigFile(path)
    
    if not tool_name in agentstack_config.tools:
        print(term_color(f'Tool {tool_name} is not installed', 'red'))
        sys.exit(1)

    tool_data = ToolConfig.from_tool_name(tool_name)
    if tool_data.packages:
        os.system(f"poetry remove {' '.join(tool_data.packages)}") # Uninstall packages
    try:
        os.remove(f'{path}src/tools/{tool_name}_tool.py')
    except FileNotFoundError:
        print(f'"src/tools/{tool_name}_tool.py" not found')
    remove_tool_from_tools_init(tool_data, path)
    remove_tool_from_agent_definition(framework, tool_data, path)
    if tool_data.post_remove:
        os.system(tool_data.post_remove)
    # We don't remove the .env variables to preserve user data.
    
    with agentstack_config as config:
        config.tools.remove(tool_name)
    
    print(term_color(f'🔨 Tool {tool_name}', 'green'), term_color('removed', 'red'), term_color('from agentstack project successfully', 'green'))

def add_tool_to_tools_init(tool_data: ToolConfig, path: str = ''):
>>>>>>> 91663f3f
    file_path = f'{path}{TOOL_INIT_FILENAME}'
    tag = '# tool import'
    code_to_insert = [tool_data.get_import_statement(), ]
    insert_code_after_tag(file_path, tag, code_to_insert, next_line=True)

def remove_tool_from_tools_init(tool_data: ToolConfig, path: str = ''):
    """Search for the import statement in the init and remove it."""
    file_path = f'{path}{TOOL_INIT_FILENAME}'
    import_statement = tool_data.get_import_statement()
    with fileinput.input(files=file_path, inplace=True) as f:
        for line in f:
            if line.strip() != import_statement:
                print(line, end='')

<<<<<<< HEAD

def add_tool_to_agent_definition(framework: str, tool_data: dict, path: str = '', agents: list[str] = []):
    """
        Add tools to specific agent definitions using AST transformation.

        Args:
            framework: Name of the framework
            tool_data: Dictionary containing tool information
                {
                    "tools": List[str],  # List of tool names to add
                    "tools_bundled": bool  # Whether to include tools.*
                }
            agents: Optional list of agent names to modify. If None, modifies all agents.
            path: Optional path to the framework file
        """
    modify_agent_tools(framework, tool_data, 'add', agents, path, 'tools')


def remove_tool_from_agent_definition(framework: str, tool_data: dict, path: str = ''):
    modify_agent_tools(framework, tool_data, 'remove', None, path, 'tools')


def assert_tool_exists(tool_name: str, tools: dict):
    for cat in tools.keys():
        for tool_dict in tools[cat]:
            if tool_dict['name'] == tool_name:
                return

    print(term_color(f'No known agentstack tool: {tool_name}', 'red'))
    sys.exit(1)


def _create_tool_attribute(tool_name: str, base_name: str = 'tools') -> ast.Attribute:
    """Create an AST node for a tool attribute"""
    return ast.Attribute(
        value=ast.Name(id=base_name, ctx=ast.Load()),
        attr=tool_name,
        ctx=ast.Load()
    )

def _create_starred_tool(tool_name: str, base_name: str = 'tools') -> ast.Starred:
    """Create an AST node for a starred tool expression"""
    return ast.Starred(
        value=ast.Attribute(
            value=ast.Name(id=base_name, ctx=ast.Load()),
            attr=tool_name,
            ctx=ast.Load()
        ),
        ctx=ast.Load()
    )


def _create_tool_attributes(
        tool_names: List[str],
        base_name: str = 'tools'
) -> List[ast.Attribute]:
    """Create AST nodes for multiple tool attributes"""
    return [_create_tool_attribute(name, base_name) for name in tool_names]


def _create_tool_nodes(
    tool_names: List[str],
    is_bundled: bool = False,
    base_name: str = 'tools'
) -> List[Union[ast.Attribute, ast.Starred]]:
    """Create AST nodes for multiple tool attributes"""
    return [
        _create_starred_tool(name, base_name) if is_bundled
        else _create_tool_attribute(name, base_name)
        for name in tool_names
    ]


def _is_tool_node_match(node: ast.AST, tool_name: str, base_name: str = 'tools') -> bool:
    """
    Check if an AST node matches a tool reference, regardless of whether it's starred

    Args:
        node: AST node to check (can be Attribute or Starred)
        tool_name: Name of the tool to match
        base_name: Base module name (default: 'tools')

    Returns:
        bool: True if the node matches the tool reference
    """
    # If it's a Starred node, check its value
    if isinstance(node, ast.Starred):
        node = node.value

    # Extract the attribute name and base regardless of node type
    if isinstance(node, ast.Attribute):
        is_base_match = (isinstance(node.value, ast.Name) and
                         node.value.id == base_name)
        is_name_match = node.attr == tool_name
        return is_base_match and is_name_match

    return False


def _process_tools_list(
        current_tools: List[ast.AST],
        tool_data: Dict,
        operation: str,
        base_name: str = 'tools'
) -> List[ast.AST]:
    """
    Process a tools list according to the specified operation.

    Args:
        current_tools: Current list of tool nodes
        tool_data: Tool configuration dictionary
        operation: Operation to perform ('add' or 'remove')
        base_name: Base module name for tools
    """
    if operation == 'add':
        new_tools = current_tools.copy()
        # Add new tools with bundling if specified
        new_tools.extend(_create_tool_nodes(
            tool_data["tools"],
            tool_data.get("tools_bundled", False),
            base_name
        ))
        return new_tools

    elif operation == 'remove':
        # Filter out tools that match any in the removal list
        return [
            tool for tool in current_tools
            if not any(_is_tool_node_match(tool, name, base_name)
                       for name in tool_data["tools"])
        ]

    raise ValueError(f"Unsupported operation: {operation}")


def _modify_agent_tools(
        node: ast.FunctionDef,
        tool_data: Dict,
        operation: str,
        agents: Optional[List[str]] = None,
        base_name: str = 'tools'
) -> ast.FunctionDef:
    """
    Modify the tools list in an agent definition.

    Args:
        node: AST node of the function to modify
        tool_data: Tool configuration dictionary
        operation: Operation to perform ('add' or 'remove')
        agents: Optional list of agent names to modify
        base_name: Base module name for tools
    """
    # Skip if not in specified agents list
    if agents is not None and node.name not in agents:
        return node

    # Check if this is an agent-decorated function
    if not any(isinstance(d, ast.Name) and d.id == 'agent'
               for d in node.decorator_list):
        return node

    # Find the Return statement and modify tools
    for item in node.body:
        if isinstance(item, ast.Return):
            agent_call = item.value
            if isinstance(agent_call, ast.Call):
                for kw in agent_call.keywords:
                    if kw.arg == 'tools':
                        if isinstance(kw.value, ast.List):
                            # Process the tools list
                            new_tools = _process_tools_list(
                                kw.value.elts,
                                tool_data,
                                operation,
                                base_name
                            )

                            # Replace with new list
                            kw.value = ast.List(elts=new_tools, ctx=ast.Load())

    return node


def modify_agent_tools(
        framework: str,
        tool_data: Dict,
        operation: str,
        agents: Optional[List[str]] = None,
        path: str = '',
        base_name: str = 'tools'
) -> None:
    """
    Modify tools in agent definitions using AST transformation.

    Args:
        framework: Name of the framework
        tool_data: Dictionary containing tool information
            {
                "tools": List[str],  # List of tool names
                "tools_bundled": bool  # Whether to include tools.* (for add operation)
            }
        operation: Operation to perform ('add' or 'remove')
        agents: Optional list of agent names to modify
        path: Optional path to the framework file
        base_name: Base module name for tools (default: 'tools')
    """
    if agents is not None:
        valid_agents = get_agent_names(path=path)
        for agent in agents:
            if agent not in valid_agents:
                print(term_color(f"Agent '{agent}' not found in the project.", 'red'))
                sys.exit(1)

    filename = _framework_filename(framework, path)

    with open(filename, 'r') as f:
        source = f.read()

    tree = ast.parse(source)

    class ModifierTransformer(ast.NodeTransformer):
        def visit_FunctionDef(self, node):
            return _modify_agent_tools(node, tool_data, operation, agents, base_name)

    modified_tree = ModifierTransformer().visit(tree)
    modified_source = astor.to_source(modified_tree)

    with open(filename, 'w') as f:
        f.write(modified_source)
=======
def add_tool_to_agent_definition(framework: str, tool_data: ToolConfig, path: str = ''):
    with fileinput.input(files=get_framework_filename(framework, path), inplace=True) as f:
        for line in f:
            print(line.replace('tools=[', f'tools=[{"*" if tool_data.tools_bundled else ""}tools.{", tools.".join(tool_data.tools)}, '), end='')

def remove_tool_from_agent_definition(framework: str, tool_data: ToolConfig, path: str = ''):
    with fileinput.input(files=get_framework_filename(framework, path), inplace=True) as f:
        for line in f:
            print(line.replace(f'{", ".join([f"tools.{name}" for name in tool_data.tools])}, ', ''), end='')
>>>>>>> 91663f3f
<|MERGE_RESOLUTION|>--- conflicted
+++ resolved
@@ -3,7 +3,6 @@
 import importlib.resources
 from pathlib import Path
 import json
-<<<<<<< HEAD
 import sys
 from typing import Optional, List, Dict, Union
 
@@ -15,9 +14,6 @@
 import fileinput
 import astor
 import ast
-=======
-import shutil
-import fileinput
 from pydantic import BaseModel, ValidationError
 
 from agentstack.utils import get_package_path
@@ -25,34 +21,109 @@
 from .gen_utils import insert_code_after_tag, string_in_file
 from ..utils import open_json_file, get_framework, term_color
 
->>>>>>> 91663f3f
 
 TOOL_INIT_FILENAME = "src/tools/__init__.py"
 
 FRAMEWORK_FILENAMES: dict[str, str] = {
-    'crewai': 'src/crew.py', 
+    'crewai': 'src/crew.py',
 }
 
-<<<<<<< HEAD
-def add_tool(tool_name: str, path: Optional[str] = None, agents: Optional[List[str]] = []):
-=======
 def get_framework_filename(framework: str, path: str = ''):
->>>>>>> 91663f3f
     if path:
         path = path.endswith('/') and path or path + '/'
     else:
         path = './'
-<<<<<<< HEAD
-    with importlib.resources.path(f'agentstack.tools', 'tools.json') as tools_data_path:
-        tools = open_json_file(tools_data_path)
-        framework = get_framework(path)
-        assert_tool_exists(tool_name, tools)
-        agentstack_json = open_json_file(f'{path}{AGENTSTACK_JSON_FILENAME}')
-
-        with importlib.resources.path(f'agentstack.tools', f"{tool_name}.json") as tool_data_path:
-            tool_data = open_json_file(tool_data_path)
-
-            with importlib.resources.path(f'agentstack.templates.{framework}.tools',
+    try:
+        return f"{path}{FRAMEWORK_FILENAMES[framework]}"
+    except KeyError:
+        print(term_color(f'Unknown framework: {framework}', 'red'))
+        sys.exit(1)
+
+class ToolConfig(BaseModel):
+    name: str
+    category: str
+    tools: list[str]
+    url: Optional[str] = None
+    tools_bundled: bool = False
+    cta: Optional[str] = None
+    env: Optional[dict] = None
+    packages: Optional[List[str]] = None
+    post_install: Optional[str] = None
+    post_remove: Optional[str] = None
+
+    @classmethod
+    def from_tool_name(cls, name: str) -> 'ToolConfig':
+        path = get_package_path() / f'tools/{name}.json'
+        if not os.path.exists(path):
+            print(term_color(f'No known agentstack tool: {name}', 'red'))
+            sys.exit(1)
+        return cls.from_json(path)
+
+    @classmethod
+    def from_json(cls, path: Path) -> 'ToolConfig':
+        data = open_json_file(path)
+        try:
+            return cls(**data)
+        except ValidationError as e:
+            print(term_color(f"Error validating tool config JSON: \n{path}", 'red'))
+            for error in e.errors():
+                print(f"{' '.join(error['loc'])}: {error['msg']}")
+            sys.exit(1)
+
+    def get_import_statement(self) -> str:
+        return f"from .{self.name}_tool import {', '.join(self.tools)}"
+
+    def get_impl_file_path(self, framework: str) -> Path:
+        return get_package_path() / f'templates/{framework}/tools/{self.name}_tool.py'
+
+def get_all_tool_paths() -> list[Path]:
+    paths = []
+    tools_dir = get_package_path() / 'tools'
+    for file in tools_dir.iterdir():
+        if file.is_file() and file.suffix == '.json':
+            paths.append(file)
+    return paths
+
+def get_all_tool_names() -> list[str]:
+    return [path.stem for path in get_all_tool_paths()]
+
+def get_all_tools() -> list[ToolConfig]:
+    return [ToolConfig.from_json(path) for path in get_all_tool_paths()]
+
+def add_tool(tool_name: str, path: Optional[str] = None, agents: Optional[List[str]] = []):
+    if path:
+        path = path.endswith('/') and path or path + '/'
+    else:
+        path = './'
+
+    framework = get_framework(path)
+    agentstack_config = ConfigFile(path)
+
+    if tool_name in agentstack_config.tools:
+        print(term_color(f'Tool {tool_name} is already installed', 'red'))
+        sys.exit(1)
+
+    tool_data = ToolConfig.from_tool_name(tool_name)
+    tool_file_path = tool_data.get_impl_file_path(framework)
+
+
+    if tool_data.packages:
+        os.system(f"poetry add {' '.join(tool_data.packages)}")  # Install packages
+    shutil.copy(tool_file_path, f'{path}src/tools/{tool_name}_tool.py')  # Move tool from package to project
+    add_tool_to_tools_init(tool_data, path)  # Export tool from tools dir
+    add_tool_to_agent_definition(framework, tool_data, path)  # Add tool to agent definition
+
+    if tool_data.env: # add environment variables which don't exist
+        with EnvFile(path) as env:
+            for var, value in tool_data.env.items():
+                env.append_if_new(var, value)
+        with EnvFile(path, filename=".env.example") as env:
+            for var, value in tool_data.env.items():
+                env.append_if_new(var, value)
+
+    if tool_data.post_install:
+        os.system(tool_data.post_install)
+        with importlib.resources.path(f'agentstack.templates.{framework}.tools',
                                           f"{tool_name}_tool.py") as tool_file_path:
                 if tool_data.get('packages'):
                     if os.system(f"poetry add {' '.join(tool_data['packages'])}") == 1: # Install packages
@@ -74,155 +145,22 @@
                 if tool_name not in agentstack_json['tools']:
                     agentstack_json['tools'].append(tool_name)
 
-                with open(f'{path}{AGENTSTACK_JSON_FILENAME}', 'w') as f:
-                    json.dump(agentstack_json, f, indent=4)
-
-                print(term_color(f'🔨 Tool {tool_name} added to agentstack project successfully', 'green'))
-                if tool_data.get('cta'):
-                    print(term_color(f'🪩 {tool_data["cta"]}', 'blue'))
-
-=======
-    try:
-        return f"{path}{FRAMEWORK_FILENAMES[framework]}"
-    except KeyError:
-        print(term_color(f'Unknown framework: {framework}', 'red'))
-        sys.exit(1)
-
-class ToolConfig(BaseModel):
-    name: str
-    category: str
-    tools: list[str]
-    url: Optional[str] = None
-    tools_bundled: bool = False
-    cta: Optional[str] = None
-    env: Optional[dict] = None
-    packages: Optional[List[str]] = None
-    post_install: Optional[str] = None
-    post_remove: Optional[str] = None
-    
-    @classmethod
-    def from_tool_name(cls, name: str) -> 'ToolConfig':
-        path = get_package_path() / f'tools/{name}.json'
-        if not os.path.exists(path):
-            print(term_color(f'No known agentstack tool: {name}', 'red'))
-            sys.exit(1)
-        return cls.from_json(path)
-
-    @classmethod
-    def from_json(cls, path: Path) -> 'ToolConfig':
-        data = open_json_file(path)
-        try:
-            return cls(**data)
-        except ValidationError as e:
-            print(term_color(f"Error validating tool config JSON: \n{path}", 'red'))
-            for error in e.errors():
-                print(f"{' '.join(error['loc'])}: {error['msg']}")
-            sys.exit(1)
-        
-    def get_import_statement(self) -> str:
-        return f"from .{self.name}_tool import {', '.join(self.tools)}"
-    
-    def get_impl_file_path(self, framework: str) -> Path:
-        return get_package_path() / f'templates/{framework}/tools/{self.name}_tool.py'
-
-def get_all_tool_paths() -> list[Path]:
-    paths = []
-    tools_dir = get_package_path() / 'tools'
-    for file in tools_dir.iterdir():
-        if file.is_file() and file.suffix == '.json':
-            paths.append(file)
-    return paths
-
-def get_all_tool_names() -> list[str]:
-    return [path.stem for path in get_all_tool_paths()]
-
-def get_all_tools() -> list[ToolConfig]:
-    return [ToolConfig.from_json(path) for path in get_all_tool_paths()]
-
-def add_tool(tool_name: str, path: Optional[str] = None):
-    if path:
-        path = path.endswith('/') and path or path + '/'
-    else:
-        path = './'
-    
-    framework = get_framework(path)
-    agentstack_config = ConfigFile(path)
-    
-    if tool_name in agentstack_config.tools:
-        print(term_color(f'Tool {tool_name} is already installed', 'red'))
-        sys.exit(1)
-
-    tool_data = ToolConfig.from_tool_name(tool_name)
-    tool_file_path = tool_data.get_impl_file_path(framework)
-    if tool_data.packages:
-        os.system(f"poetry add {' '.join(tool_data.packages)}")  # Install packages
-    shutil.copy(tool_file_path, f'{path}src/tools/{tool_name}_tool.py')  # Move tool from package to project
-    add_tool_to_tools_init(tool_data, path)  # Export tool from tools dir
-    add_tool_to_agent_definition(framework, tool_data, path)  # Add tool to agent definition
-    
-    if tool_data.env: # add environment variables which don't exist
-        with EnvFile(path) as env:
-            for var, value in tool_data.env.items():
-                env.append_if_new(var, value)
-        with EnvFile(path, filename=".env.example") as env:
-            for var, value in tool_data.env.items():
-                env.append_if_new(var, value)
-    
-    if tool_data.post_install:
-        os.system(tool_data.post_install)
-
     with agentstack_config as config:
         config.tools.append(tool_name)
 
     print(term_color(f'🔨 Tool {tool_name} added to agentstack project successfully', 'green'))
     if tool_data.cta:
         print(term_color(f'🪩 {tool_data.cta}', 'blue'))
->>>>>>> 91663f3f
 
 def remove_tool(tool_name: str, path: Optional[str] = None):
     if path:
         path = path.endswith('/') and path or path + '/'
     else:
         path = './'
-<<<<<<< HEAD
-    with importlib.resources.path(f'agentstack.tools', 'tools.json') as tools_data_path:
-        tools = open_json_file(tools_data_path)
-        framework = get_framework()
-        assert_tool_exists(tool_name, tools)
-        agentstack_json = open_json_file(f'{path}{AGENTSTACK_JSON_FILENAME}')
-
-        if not tool_name in agentstack_json.get('tools', []):
-            print(term_color(f'Tool {tool_name} is not installed', 'red'))
-            sys.exit(1)
-
-        with importlib.resources.path(f'agentstack.tools', f"{tool_name}.json") as tool_data_path:
-            tool_data = open_json_file(tool_data_path)
-            if tool_data.get('packages'):
-                os.system(f"poetry remove {' '.join(tool_data['packages'])}") # Uninstall packages
-            os.remove(f'{path}src/tools/{tool_name}_tool.py')
-            remove_tool_from_tools_init(tool_data, path)
-            remove_tool_from_agent_definition(framework, tool_data, path)
-            if tool_data.get('post_remove'):
-                os.system(tool_data['post_remove'])
-            # We don't remove the .env variables to preserve user data.
-
-            agentstack_json['tools'].remove(tool_name)
-            with open(f'{path}{AGENTSTACK_JSON_FILENAME}', 'w') as f:
-                json.dump(agentstack_json, f, indent=4)
-
-            print(term_color(f'🔨 Tool {tool_name}', 'green'), term_color('removed', 'red'), term_color('from agentstack project successfully', 'green'))
-
-
-def _format_tool_import_statement(tool_data: dict):
-    return f"from .{tool_data['name']}_tool import {', '.join([tool_name for tool_name in tool_data['tools']])}"
-
-
-def add_tool_to_tools_init(tool_data: dict, path: str = ''):
-=======
-    
+
     framework = get_framework()
     agentstack_config = ConfigFile(path)
-    
+
     if not tool_name in agentstack_config.tools:
         print(term_color(f'Tool {tool_name} is not installed', 'red'))
         sys.exit(1)
@@ -239,14 +177,13 @@
     if tool_data.post_remove:
         os.system(tool_data.post_remove)
     # We don't remove the .env variables to preserve user data.
-    
+
     with agentstack_config as config:
         config.tools.remove(tool_name)
-    
+
     print(term_color(f'🔨 Tool {tool_name}', 'green'), term_color('removed', 'red'), term_color('from agentstack project successfully', 'green'))
 
 def add_tool_to_tools_init(tool_data: ToolConfig, path: str = ''):
->>>>>>> 91663f3f
     file_path = f'{path}{TOOL_INIT_FILENAME}'
     tag = '# tool import'
     code_to_insert = [tool_data.get_import_statement(), ]
@@ -261,7 +198,10 @@
             if line.strip() != import_statement:
                 print(line, end='')
 
-<<<<<<< HEAD
+def add_tool_to_agent_definition(framework: str, tool_data: ToolConfig, path: str = ''):
+    with fileinput.input(files=get_framework_filename(framework, path), inplace=True) as f:
+        for line in f:
+            print(line.replace('tools=[', f'tools=[{"*" if tool_data.tools_bundled else ""}tools.{", tools.".join(tool_data.tools)}, '), end='')
 
 def add_tool_to_agent_definition(framework: str, tool_data: dict, path: str = '', agents: list[str] = []):
     """
@@ -283,15 +223,10 @@
 def remove_tool_from_agent_definition(framework: str, tool_data: dict, path: str = ''):
     modify_agent_tools(framework, tool_data, 'remove', None, path, 'tools')
 
-
-def assert_tool_exists(tool_name: str, tools: dict):
-    for cat in tools.keys():
-        for tool_dict in tools[cat]:
-            if tool_dict['name'] == tool_name:
-                return
-
-    print(term_color(f'No known agentstack tool: {tool_name}', 'red'))
-    sys.exit(1)
+def remove_tool_from_agent_definition(framework: str, tool_data: ToolConfig, path: str = ''):
+    with fileinput.input(files=get_framework_filename(framework, path), inplace=True) as f:
+        for line in f:
+            print(line.replace(f'{", ".join([f"tools.{name}" for name in tool_data.tools])}, ', ''), end='')
 
 
 def _create_tool_attribute(tool_name: str, base_name: str = 'tools') -> ast.Attribute:
@@ -490,15 +425,4 @@
     modified_source = astor.to_source(modified_tree)
 
     with open(filename, 'w') as f:
-        f.write(modified_source)
-=======
-def add_tool_to_agent_definition(framework: str, tool_data: ToolConfig, path: str = ''):
-    with fileinput.input(files=get_framework_filename(framework, path), inplace=True) as f:
-        for line in f:
-            print(line.replace('tools=[', f'tools=[{"*" if tool_data.tools_bundled else ""}tools.{", tools.".join(tool_data.tools)}, '), end='')
-
-def remove_tool_from_agent_definition(framework: str, tool_data: ToolConfig, path: str = ''):
-    with fileinput.input(files=get_framework_filename(framework, path), inplace=True) as f:
-        for line in f:
-            print(line.replace(f'{", ".join([f"tools.{name}" for name in tool_data.tools])}, ', ''), end='')
->>>>>>> 91663f3f
+        f.write(modified_source)
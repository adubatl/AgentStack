import os, sys
from typing import Optional, Any, List
import importlib.resources
from pathlib import Path
import json
<<<<<<< HEAD
import shutil
import fileinput
=======
import sys
from typing import Optional, List
>>>>>>> 446cf6c2
from pydantic import BaseModel, ValidationError

from agentstack.utils import get_package_path
from .gen_utils import insert_code_after_tag, string_in_file
from ..utils import open_json_file, get_framework, term_color


TOOL_INIT_FILENAME = "src/tools/__init__.py"
TOOLS_DATA_PATH: Path = importlib.resources.files('agentstack.tools') / 'tools.json'
AGENTSTACK_JSON_FILENAME = "agentstack.json"
FRAMEWORK_FILENAMES: dict[str, str] = {
    'crewai': 'src/crew.py', 
}
<<<<<<< HEAD

def get_framework_filename(framework: str, path: str = ''):
=======

def get_framework_filename(framework: str, path: str = ''):
    try:
        return FRAMEWORK_FILENAMES[framework]
    except KeyError:
        print(term_color(f'Unknown framework: {framework}', 'red'))
        sys.exit(1)

def assert_tool_exists(name: str):
    tools_data = open_json_file(TOOLS_DATA_PATH)
    for category, tools in tools_data.items():
        for tool_dict in tools:
            if tool_dict['name'] == name:
                return
    print(term_color(f'No known agentstack tool: {name}', 'red'))
    sys.exit(1)

class ToolConfig(BaseModel):
    name: str
    tools: list[str]
    tools_bundled: bool = False
    cta: Optional[str] = None
    env: Optional[str] = None
    packages: Optional[List[str]] = None
    post_install: Optional[str] = None
    post_remove: Optional[str] = None
    
    @classmethod
    def from_tool_name(cls, name: str) -> 'ToolConfig':
        assert_tool_exists(name)
        return cls.from_json(importlib.resources.files('agentstack.tools') / f'{name}.json')

    @classmethod
    def from_json(cls, path: Path) -> 'ToolConfig':
        data = open_json_file(path)
        try:
            return cls(**data)
        except ValidationError as e:
            print(term_color(f"Error validating tool config JSON: \n{path}", 'red'))
            for error in e.errors():
                print(f"{' '.join(error['loc'])}: {error['msg']}")
            sys.exit(1)
        
    def get_import_statement(self) -> str:
        return f"from .{self.name}_tool import {', '.join(self.tools)}"

def add_tool(tool_name: str, path: Optional[str] = None):
>>>>>>> 446cf6c2
    if path:
        path = path.endswith('/') and path or path + '/'
    else:
        path = './'
<<<<<<< HEAD
    try:
        return f"{path}{FRAMEWORK_FILENAMES[framework]}"
    except KeyError:
        print(term_color(f'Unknown framework: {framework}', 'red'))
        sys.exit(1)

class ToolConfig(BaseModel):
    name: str
    category: str
    tools: list[str]
    url: Optional[str] = None
    tools_bundled: bool = False
    cta: Optional[str] = None
    env: Optional[dict] = None
    packages: Optional[List[str]] = None
    post_install: Optional[str] = None
    post_remove: Optional[str] = None
    
    @classmethod
    def from_tool_name(cls, name: str) -> 'ToolConfig':
        path = get_package_path() / f'tools/{name}.json'
        if not os.path.exists(path):
            print(term_color(f'No known agentstack tool: {name}', 'red'))
            sys.exit(1)
        return cls.from_json(path)

    @classmethod
    def from_json(cls, path: Path) -> 'ToolConfig':
        data = open_json_file(path)
        try:
            return cls(**data)
        except ValidationError as e:
            print(term_color(f"Error validating tool config JSON: \n{path}", 'red'))
            for error in e.errors():
                print(f"{' '.join(error['loc'])}: {error['msg']}")
            sys.exit(1)
        
    def get_import_statement(self) -> str:
        return f"from .{self.name}_tool import {', '.join(self.tools)}"
    
    def get_impl_file_path(self, framework: str) -> Path:
        return get_package_path() / f'templates/{framework}/tools/{self.name}_tool.py'

def get_all_tool_paths() -> list[Path]:
    paths = []
    tools_dir = get_package_path() / 'tools'
    for file in tools_dir.iterdir():
        if file.is_file() and file.suffix == '.json':
            paths.append(file)
    return paths

def get_all_tool_names() -> list[str]:
    return [path.stem for path in get_all_tool_paths()]

def get_all_tools() -> list[ToolConfig]:
    return [ToolConfig.from_json(path) for path in get_all_tool_paths()]

def add_tool(tool_name: str, path: Optional[str] = None):
    if path:
        path = path.endswith('/') and path or path + '/'
    else:
        path = './'
=======
>>>>>>> 446cf6c2
    
    framework = get_framework(path)
    agentstack_json = open_json_file(f'{path}{AGENTSTACK_JSON_FILENAME}')
    
    if tool_name in agentstack_json.get('tools', []):
        print(term_color(f'Tool {tool_name} is already installed', 'red'))
        sys.exit(1)

    tool_data = ToolConfig.from_tool_name(tool_name)
<<<<<<< HEAD
    tool_file_path = tool_data.get_impl_file_path(framework)
=======
    tool_file_path = importlib.resources.files(f'agentstack.templates.{framework}.tools') / f'{tool_name}_tool.py'
>>>>>>> 446cf6c2
    if tool_data.packages:
        os.system(f"poetry add {' '.join(tool_data.packages)}")  # Install packages
    shutil.copy(tool_file_path, f'{path}src/tools/{tool_name}_tool.py')  # Move tool from package to project
    add_tool_to_tools_init(tool_data, path)  # Export tool from tools dir
    add_tool_to_agent_definition(framework, tool_data, path)  # Add tool to agent definition
    if tool_data.env: # if the env vars aren't in the .env files, add them
<<<<<<< HEAD
        # tool_data.env is a dict, key is the env var name, value is the value
        for var, value in tool_data.env.items():
            env_var = f'{var}={value}'
            if not string_in_file(f'{path}.env', env_var):
                insert_code_after_tag(f'{path}.env', '# Tools', [env_var, ])
            if not string_in_file(f'{path}.env.example', env_var):
                insert_code_after_tag(f'{path}.env.example', '# Tools', [env_var, ])
=======
        first_var_name = tool_data.env.split('=')[0]
        if not string_in_file(f'{path}.env', first_var_name):
            insert_code_after_tag(f'{path}.env', '# Tools', [tool_data.env], next_line=True)  # Add env var
        if not string_in_file(f'{path}.env.example', first_var_name):
            insert_code_after_tag(f'{path}.env.example', '# Tools', [tool_data.env], next_line=True)  # Add env var
>>>>>>> 446cf6c2
    
    if tool_data.post_install:
        os.system(tool_data.post_install)
    
    if not agentstack_json.get('tools'):
        agentstack_json['tools'] = []
    agentstack_json['tools'].append(tool_name)

    with open(f'{path}{AGENTSTACK_JSON_FILENAME}', 'w') as f:
        json.dump(agentstack_json, f, indent=4)

    print(term_color(f'🔨 Tool {tool_name} added to agentstack project successfully', 'green'))
    if tool_data.cta:
        print(term_color(f'🪩 {tool_data.cta}', 'blue'))

def remove_tool(tool_name: str, path: Optional[str] = None):
    if path:
        path = path.endswith('/') and path or path + '/'
    else:
        path = './'
    
    framework = get_framework()
    agentstack_json = open_json_file(f'{path}{AGENTSTACK_JSON_FILENAME}')
    
    if not tool_name in agentstack_json.get('tools', []):
        print(term_color(f'Tool {tool_name} is not installed', 'red'))
        sys.exit(1)

    tool_data = ToolConfig.from_tool_name(tool_name)
    if tool_data.packages:
        os.system(f"poetry remove {' '.join(tool_data.packages)}") # Uninstall packages
    try:
        os.remove(f'{path}src/tools/{tool_name}_tool.py')
    except FileNotFoundError:
        print(f'"src/tools/{tool_name}_tool.py" not found')
    remove_tool_from_tools_init(tool_data, path)
    remove_tool_from_agent_definition(framework, tool_data, path)
    if tool_data.post_remove:
        os.system(tool_data.post_remove)
    # We don't remove the .env variables to preserve user data.
    
    agentstack_json['tools'].remove(tool_name)
    with open(f'{path}{AGENTSTACK_JSON_FILENAME}', 'w') as f:
        json.dump(agentstack_json, f, indent=4)
    
    print(term_color(f'🔨 Tool {tool_name}', 'green'), term_color('removed', 'red'), term_color('from agentstack project successfully', 'green'))

def add_tool_to_tools_init(tool_data: ToolConfig, path: str = ''):
    file_path = f'{path}{TOOL_INIT_FILENAME}'
    tag = '# tool import'
    code_to_insert = [tool_data.get_import_statement(), ]
    insert_code_after_tag(file_path, tag, code_to_insert, next_line=True)

def remove_tool_from_tools_init(tool_data: ToolConfig, path: str = ''):
    """Search for the import statement in the init and remove it."""
    file_path = f'{path}{TOOL_INIT_FILENAME}'
    import_statement = tool_data.get_import_statement()
    with fileinput.input(files=file_path, inplace=True) as f:
        for line in f:
            if line.strip() != import_statement:
                print(line, end='')

def add_tool_to_agent_definition(framework: str, tool_data: ToolConfig, path: str = ''):
    with fileinput.input(files=get_framework_filename(framework, path), inplace=True) as f:
        for line in f:
            print(line.replace('tools=[', f'tools=[{"*" if tool_data.tools_bundled else ""}tools.{", tools.".join(tool_data.tools)}, '), end='')

def remove_tool_from_agent_definition(framework: str, tool_data: ToolConfig, path: str = ''):
    with fileinput.input(files=get_framework_filename(framework, path), inplace=True) as f:
        for line in f:
            print(line.replace(f'{", ".join([f"tools.{name}" for name in tool_data.tools])}, ', ''), end='')
<|MERGE_RESOLUTION|>--- conflicted
+++ resolved
@@ -3,13 +3,8 @@
 import importlib.resources
 from pathlib import Path
 import json
-<<<<<<< HEAD
 import shutil
 import fileinput
-=======
-import sys
-from typing import Optional, List
->>>>>>> 446cf6c2
 from pydantic import BaseModel, ValidationError
 
 from agentstack.utils import get_package_path
@@ -18,68 +13,16 @@
 
 
 TOOL_INIT_FILENAME = "src/tools/__init__.py"
-TOOLS_DATA_PATH: Path = importlib.resources.files('agentstack.tools') / 'tools.json'
 AGENTSTACK_JSON_FILENAME = "agentstack.json"
 FRAMEWORK_FILENAMES: dict[str, str] = {
     'crewai': 'src/crew.py', 
 }
-<<<<<<< HEAD
 
 def get_framework_filename(framework: str, path: str = ''):
-=======
-
-def get_framework_filename(framework: str, path: str = ''):
-    try:
-        return FRAMEWORK_FILENAMES[framework]
-    except KeyError:
-        print(term_color(f'Unknown framework: {framework}', 'red'))
-        sys.exit(1)
-
-def assert_tool_exists(name: str):
-    tools_data = open_json_file(TOOLS_DATA_PATH)
-    for category, tools in tools_data.items():
-        for tool_dict in tools:
-            if tool_dict['name'] == name:
-                return
-    print(term_color(f'No known agentstack tool: {name}', 'red'))
-    sys.exit(1)
-
-class ToolConfig(BaseModel):
-    name: str
-    tools: list[str]
-    tools_bundled: bool = False
-    cta: Optional[str] = None
-    env: Optional[str] = None
-    packages: Optional[List[str]] = None
-    post_install: Optional[str] = None
-    post_remove: Optional[str] = None
-    
-    @classmethod
-    def from_tool_name(cls, name: str) -> 'ToolConfig':
-        assert_tool_exists(name)
-        return cls.from_json(importlib.resources.files('agentstack.tools') / f'{name}.json')
-
-    @classmethod
-    def from_json(cls, path: Path) -> 'ToolConfig':
-        data = open_json_file(path)
-        try:
-            return cls(**data)
-        except ValidationError as e:
-            print(term_color(f"Error validating tool config JSON: \n{path}", 'red'))
-            for error in e.errors():
-                print(f"{' '.join(error['loc'])}: {error['msg']}")
-            sys.exit(1)
-        
-    def get_import_statement(self) -> str:
-        return f"from .{self.name}_tool import {', '.join(self.tools)}"
-
-def add_tool(tool_name: str, path: Optional[str] = None):
->>>>>>> 446cf6c2
     if path:
         path = path.endswith('/') and path or path + '/'
     else:
         path = './'
-<<<<<<< HEAD
     try:
         return f"{path}{FRAMEWORK_FILENAMES[framework]}"
     except KeyError:
@@ -142,8 +85,6 @@
         path = path.endswith('/') and path or path + '/'
     else:
         path = './'
-=======
->>>>>>> 446cf6c2
     
     framework = get_framework(path)
     agentstack_json = open_json_file(f'{path}{AGENTSTACK_JSON_FILENAME}')
@@ -153,18 +94,13 @@
         sys.exit(1)
 
     tool_data = ToolConfig.from_tool_name(tool_name)
-<<<<<<< HEAD
     tool_file_path = tool_data.get_impl_file_path(framework)
-=======
-    tool_file_path = importlib.resources.files(f'agentstack.templates.{framework}.tools') / f'{tool_name}_tool.py'
->>>>>>> 446cf6c2
     if tool_data.packages:
         os.system(f"poetry add {' '.join(tool_data.packages)}")  # Install packages
     shutil.copy(tool_file_path, f'{path}src/tools/{tool_name}_tool.py')  # Move tool from package to project
     add_tool_to_tools_init(tool_data, path)  # Export tool from tools dir
     add_tool_to_agent_definition(framework, tool_data, path)  # Add tool to agent definition
     if tool_data.env: # if the env vars aren't in the .env files, add them
-<<<<<<< HEAD
         # tool_data.env is a dict, key is the env var name, value is the value
         for var, value in tool_data.env.items():
             env_var = f'{var}={value}'
@@ -172,13 +108,9 @@
                 insert_code_after_tag(f'{path}.env', '# Tools', [env_var, ])
             if not string_in_file(f'{path}.env.example', env_var):
                 insert_code_after_tag(f'{path}.env.example', '# Tools', [env_var, ])
-=======
-        first_var_name = tool_data.env.split('=')[0]
-        if not string_in_file(f'{path}.env', first_var_name):
-            insert_code_after_tag(f'{path}.env', '# Tools', [tool_data.env], next_line=True)  # Add env var
-        if not string_in_file(f'{path}.env.example', first_var_name):
-            insert_code_after_tag(f'{path}.env.example', '# Tools', [tool_data.env], next_line=True)  # Add env var
->>>>>>> 446cf6c2
+    
+    if tool_data.post_install:
+        os.system(tool_data.post_install)
     
     if tool_data.post_install:
         os.system(tool_data.post_install)

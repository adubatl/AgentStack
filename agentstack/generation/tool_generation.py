--- conflicted
+++ resolved
@@ -14,8 +14,6 @@
 import fileinput
 import astor
 import ast
-<<<<<<< HEAD
-=======
 from pydantic import BaseModel, ValidationError
 
 from agentstack.utils import get_package_path
@@ -23,7 +21,6 @@
 from .gen_utils import insert_code_after_tag, string_in_file
 from ..utils import open_json_file, get_framework, term_color
 
->>>>>>> 7c1ecfa4
 
 TOOL_INIT_FILENAME = "src/tools/__init__.py"
 
@@ -31,58 +28,11 @@
     'crewai': 'src/crew.py',
 }
 
-<<<<<<< HEAD
-def add_tool(tool_name: str, path: Optional[str] = None, agents: Optional[List[str]] = []):
-=======
 def get_framework_filename(framework: str, path: str = ''):
->>>>>>> 7c1ecfa4
     if path:
         path = path.endswith('/') and path or path + '/'
     else:
         path = './'
-<<<<<<< HEAD
-    with importlib.resources.path(f'agentstack.tools', 'tools.json') as tools_data_path:
-        tools = open_json_file(tools_data_path)
-        framework = get_framework(path)
-        assert_tool_exists(tool_name, tools)
-        agentstack_json = open_json_file(f'{path}{AGENTSTACK_JSON_FILENAME}')
-
-        # if tool_name in agentstack_json.get('tools', []):
-        #     print(term_color(f'Tool {tool_name} is already installed', 'red'))
-        #     sys.exit(1)
-
-        with importlib.resources.path(f'agentstack.tools', f"{tool_name}.json") as tool_data_path:
-            tool_data = open_json_file(tool_data_path)
-
-            with importlib.resources.path(f'agentstack.templates.{framework}.tools',
-                                          f"{tool_name}_tool.py") as tool_file_path:
-                if tool_data.get('packages'):
-                    if os.system(f"poetry add {' '.join(tool_data['packages'])}") == 1: # Install packages
-                        print(term_color("AgentStack: Failed to install tool requirements. Please resolve dependency issues and try again,", 'red'))
-                        return
-                shutil.copy(tool_file_path, f'{path}src/tools/{tool_name}_tool.py')  # Move tool from package to project
-                add_tool_to_tools_init(tool_data, path)  # Export tool from tools dir
-                add_tool_to_agent_definition(framework, tool_data, path, agents)  # Add tool to agent definition
-                if tool_data.get('env'): # if the env vars aren't in the .env files, add them
-                    first_var_name = tool_data['env'].split('=')[0]
-                    if not string_in_file(f'{path}.env', first_var_name):
-                        insert_code_after_tag(f'{path}.env', '# Tools', [tool_data['env']], next_line=True)  # Add env var
-                    if not string_in_file(f'{path}.env.example', first_var_name):
-                        insert_code_after_tag(f'{path}.env.example', '# Tools', [tool_data['env']], next_line=True)  # Add env var
-                if tool_data.get('post_install'):
-                    os.system(tool_data['post_install'])
-                if not agentstack_json.get('tools'):
-                    agentstack_json['tools'] = []
-                if tool_name not in agentstack_json['tools']:
-                    agentstack_json['tools'].append(tool_name)
-
-                with open(f'{path}{AGENTSTACK_JSON_FILENAME}', 'w') as f:
-                    json.dump(agentstack_json, f, indent=4)
-
-                print(term_color(f'🔨 Tool {tool_name} added to agentstack project successfully', 'green'))
-                if tool_data.get('cta'):
-                    print(term_color(f'🪩 {tool_data["cta"]}', 'blue'))
-=======
     try:
         return f"{path}{FRAMEWORK_FILENAMES[framework]}"
     except KeyError:
@@ -156,7 +106,6 @@
     tool_data = ToolConfig.from_tool_name(tool_name)
     tool_file_path = tool_data.get_impl_file_path(framework)
 
-
     if tool_data.packages:
         os.system(f"poetry add {' '.join(tool_data.packages)}")  # Install packages
     shutil.copy(tool_file_path, f'{path}src/tools/{tool_name}_tool.py')  # Move tool from package to project
@@ -180,7 +129,6 @@
     print(term_color(f'🔨 Tool {tool_name} added to agentstack project successfully', 'green'))
     if tool_data.cta:
         print(term_color(f'🪩 {tool_data.cta}', 'blue'))
->>>>>>> 7c1ecfa4
 
 
 def remove_tool(tool_name: str, path: Optional[str] = None):
@@ -188,41 +136,6 @@
         path = path.endswith('/') and path or path + '/'
     else:
         path = './'
-<<<<<<< HEAD
-    with importlib.resources.path(f'agentstack.tools', 'tools.json') as tools_data_path:
-        tools = open_json_file(tools_data_path)
-        framework = get_framework()
-        assert_tool_exists(tool_name, tools)
-        agentstack_json = open_json_file(f'{path}{AGENTSTACK_JSON_FILENAME}')
-
-        if not tool_name in agentstack_json.get('tools', []):
-            print(term_color(f'Tool {tool_name} is not installed', 'red'))
-            sys.exit(1)
-
-        with importlib.resources.path(f'agentstack.tools', f"{tool_name}.json") as tool_data_path:
-            tool_data = open_json_file(tool_data_path)
-            if tool_data.get('packages'):
-                os.system(f"poetry remove {' '.join(tool_data['packages'])}") # Uninstall packages
-            os.remove(f'{path}src/tools/{tool_name}_tool.py')
-            remove_tool_from_tools_init(tool_data, path)
-            remove_tool_from_agent_definition(framework, tool_data, path)
-            if tool_data.get('post_remove'):
-                os.system(tool_data['post_remove'])
-            # We don't remove the .env variables to preserve user data.
-
-            agentstack_json['tools'].remove(tool_name)
-            with open(f'{path}{AGENTSTACK_JSON_FILENAME}', 'w') as f:
-                json.dump(agentstack_json, f, indent=4)
-
-            print(term_color(f'🔨 Tool {tool_name}', 'green'), term_color('removed', 'red'), term_color('from agentstack project successfully', 'green'))
-
-
-def _format_tool_import_statement(tool_data: dict):
-    return f"from .{tool_data['name']}_tool import {', '.join([tool_name for tool_name in tool_data['tools']])}"
-
-
-def add_tool_to_tools_init(tool_data: dict, path: str = ''):
-=======
 
     framework = get_framework()
     agentstack_config = ConfigFile(path)
@@ -251,7 +164,6 @@
 
 
 def add_tool_to_tools_init(tool_data: ToolConfig, path: str = ''):
->>>>>>> 7c1ecfa4
     file_path = f'{path}{TOOL_INIT_FILENAME}'
     tag = '# tool import'
     code_to_insert = [tool_data.get_import_statement(), ]
@@ -268,23 +180,6 @@
                 print(line, end='')
 
 
-<<<<<<< HEAD
-def add_tool_to_agent_definition(framework: str, tool_data: dict, path: str = '', agents: list[str] = []):
-    """
-        Add tools to specific agent definitions using AST transformation.
-
-        Args:
-            framework: Name of the framework
-            tool_data: Dictionary containing tool information
-                {
-                    "tools": List[str],  # List of tool names to add
-                    "tools_bundled": bool  # Whether to include tools.*
-                }
-            agents: Optional list of agent names to modify. If None, modifies all agents.
-            path: Optional path to the framework file
-        """
-    modify_agent_tools(framework, tool_data, 'add', agents, path, 'tools')
-=======
 def add_tool_to_agent_definition(framework: str, tool_data: ToolConfig, path: str = '', agents: list[str] = []):
     """
         Add tools to specific agent definitions using AST transformation.
@@ -368,7 +263,6 @@
 
     return False
 
->>>>>>> 7c1ecfa4
 
 def _process_tools_list(
         current_tools: List[ast.AST],
@@ -481,12 +375,7 @@
                 print(term_color(f"Agent '{agent}' not found in the project.", 'red'))
                 sys.exit(1)
 
-<<<<<<< HEAD
-def remove_tool_from_agent_definition(framework: str, tool_data: dict, path: str = ''):
-    modify_agent_tools(framework, tool_data, 'remove', None, path, 'tools')
-=======
     filename = _framework_filename(framework, path)
->>>>>>> 7c1ecfa4
 
     with open(filename, 'r') as f:
         source = f.read()
@@ -500,207 +389,5 @@
     modified_tree = ModifierTransformer().visit(tree)
     modified_source = astor.to_source(modified_tree)
 
-<<<<<<< HEAD
-    print(term_color(f'No known agentstack tool: {tool_name}', 'red'))
-    sys.exit(1)
-
-
-def _create_tool_attribute(tool_name: str, base_name: str = 'tools') -> ast.Attribute:
-    """Create an AST node for a tool attribute"""
-    return ast.Attribute(
-        value=ast.Name(id=base_name, ctx=ast.Load()),
-        attr=tool_name,
-        ctx=ast.Load()
-    )
-
-def _create_starred_tool(tool_name: str, base_name: str = 'tools') -> ast.Starred:
-    """Create an AST node for a starred tool expression"""
-    return ast.Starred(
-        value=ast.Attribute(
-            value=ast.Name(id=base_name, ctx=ast.Load()),
-            attr=tool_name,
-            ctx=ast.Load()
-        ),
-        ctx=ast.Load()
-    )
-
-
-def _create_tool_attributes(
-        tool_names: List[str],
-        base_name: str = 'tools'
-) -> List[ast.Attribute]:
-    """Create AST nodes for multiple tool attributes"""
-    return [_create_tool_attribute(name, base_name) for name in tool_names]
-
-
-def _create_tool_nodes(
-    tool_names: List[str],
-    is_bundled: bool = False,
-    base_name: str = 'tools'
-) -> List[Union[ast.Attribute, ast.Starred]]:
-    """Create AST nodes for multiple tool attributes"""
-    return [
-        _create_starred_tool(name, base_name) if is_bundled
-        else _create_tool_attribute(name, base_name)
-        for name in tool_names
-    ]
-
-
-def _is_tool_node_match(node: ast.AST, tool_name: str, base_name: str = 'tools') -> bool:
-    """
-    Check if an AST node matches a tool reference, regardless of whether it's starred
-
-    Args:
-        node: AST node to check (can be Attribute or Starred)
-        tool_name: Name of the tool to match
-        base_name: Base module name (default: 'tools')
-
-    Returns:
-        bool: True if the node matches the tool reference
-    """
-    # If it's a Starred node, check its value
-    if isinstance(node, ast.Starred):
-        node = node.value
-
-    # Extract the attribute name and base regardless of node type
-    if isinstance(node, ast.Attribute):
-        is_base_match = (isinstance(node.value, ast.Name) and
-                         node.value.id == base_name)
-        is_name_match = node.attr == tool_name
-        return is_base_match and is_name_match
-
-    return False
-
-
-def _process_tools_list(
-        current_tools: List[ast.AST],
-        tool_data: Dict,
-        operation: str,
-        base_name: str = 'tools'
-) -> List[ast.AST]:
-    """
-    Process a tools list according to the specified operation.
-
-    Args:
-        current_tools: Current list of tool nodes
-        tool_data: Tool configuration dictionary
-        operation: Operation to perform ('add' or 'remove')
-        base_name: Base module name for tools
-    """
-    if operation == 'add':
-        new_tools = current_tools.copy()
-        # Add new tools with bundling if specified
-        new_tools.extend(_create_tool_nodes(
-            tool_data["tools"],
-            tool_data.get("tools_bundled", False),
-            base_name
-        ))
-        return new_tools
-
-    elif operation == 'remove':
-        # Filter out tools that match any in the removal list
-        return [
-            tool for tool in current_tools
-            if not any(_is_tool_node_match(tool, name, base_name)
-                       for name in tool_data["tools"])
-        ]
-
-    raise ValueError(f"Unsupported operation: {operation}")
-
-
-def _modify_agent_tools(
-        node: ast.FunctionDef,
-        tool_data: Dict,
-        operation: str,
-        agents: Optional[List[str]] = None,
-        base_name: str = 'tools'
-) -> ast.FunctionDef:
-    """
-    Modify the tools list in an agent definition.
-
-    Args:
-        node: AST node of the function to modify
-        tool_data: Tool configuration dictionary
-        operation: Operation to perform ('add' or 'remove')
-        agents: Optional list of agent names to modify
-        base_name: Base module name for tools
-    """
-    # Skip if not in specified agents list
-    if agents is not None and node.name not in agents:
-        return node
-
-    # Check if this is an agent-decorated function
-    if not any(isinstance(d, ast.Name) and d.id == 'agent'
-               for d in node.decorator_list):
-        return node
-
-    # Find the Return statement and modify tools
-    for item in node.body:
-        if isinstance(item, ast.Return):
-            agent_call = item.value
-            if isinstance(agent_call, ast.Call):
-                for kw in agent_call.keywords:
-                    if kw.arg == 'tools':
-                        if isinstance(kw.value, ast.List):
-                            # Process the tools list
-                            new_tools = _process_tools_list(
-                                kw.value.elts,
-                                tool_data,
-                                operation,
-                                base_name
-                            )
-
-                            # Replace with new list
-                            kw.value = ast.List(elts=new_tools, ctx=ast.Load())
-
-    return node
-
-
-def modify_agent_tools(
-        framework: str,
-        tool_data: Dict,
-        operation: str,
-        agents: Optional[List[str]] = None,
-        path: str = '',
-        base_name: str = 'tools'
-) -> None:
-    """
-    Modify tools in agent definitions using AST transformation.
-
-    Args:
-        framework: Name of the framework
-        tool_data: Dictionary containing tool information
-            {
-                "tools": List[str],  # List of tool names
-                "tools_bundled": bool  # Whether to include tools.* (for add operation)
-            }
-        operation: Operation to perform ('add' or 'remove')
-        agents: Optional list of agent names to modify
-        path: Optional path to the framework file
-        base_name: Base module name for tools (default: 'tools')
-    """
-    if agents is not None:
-        valid_agents = get_agent_names(path=path)
-        for agent in agents:
-            if agent not in valid_agents:
-                print(term_color(f"Agent '{agent}' not found in the project.", 'red'))
-                sys.exit(1)
-
-    filename = _framework_filename(framework, path)
-
-    with open(filename, 'r') as f:
-        source = f.read()
-
-    tree = ast.parse(source)
-
-    class ModifierTransformer(ast.NodeTransformer):
-        def visit_FunctionDef(self, node):
-            return _modify_agent_tools(node, tool_data, operation, agents, base_name)
-
-    modified_tree = ModifierTransformer().visit(tree)
-    modified_source = astor.to_source(modified_tree)
-
-=======
->>>>>>> 7c1ecfa4
     with open(filename, 'w') as f:
         f.write(modified_source)
--- conflicted
+++ resolved
@@ -1,16 +1,3 @@
-<<<<<<< HEAD
-import os, sys
-from typing import Optional, Any, List
-from pathlib import Path
-import json
-import sys
-from typing import Optional, List, Dict, Union
-
-from . import get_agent_names
-from .gen_utils import insert_code_after_tag, string_in_file, _framework_filename
-from ..utils import open_json_file, get_framework, term_color
-=======
->>>>>>> c936e586
 import os
 import sys
 from typing import Optional
@@ -23,62 +10,6 @@
 from agentstack.exceptions import ValidationError
 from agentstack import frameworks
 from agentstack import packaging
-<<<<<<< HEAD
-from agentstack.utils import get_package_path
-from agentstack.generation.files import ConfigFile, EnvFile
-from .gen_utils import insert_code_after_tag, string_in_file
-from ..utils import open_json_file, get_framework, term_color
-
-
-TOOL_INIT_FILENAME = "src/tools/__init__.py"
-TOOL_CONFIG_FILENAME = "config.json"
-
-class ToolConfig(BaseModel):
-    name: str
-    category: str
-    tools: list[str]
-    url: Optional[str] = None
-    tools_bundled: bool = False
-    cta: Optional[str] = None
-    env: Optional[dict] = None
-    post_install: Optional[str] = None
-    post_remove: Optional[str] = None
-
-    @classmethod
-    def from_tool_name(cls, name: str) -> 'ToolConfig':
-        path = get_package_path()/'tools'/name/TOOL_CONFIG_FILENAME
-        if not os.path.exists(path):
-            print(term_color(f'No known agentstack tool: {name}', 'red'))
-            sys.exit(1)
-        return cls.from_json(path)
-
-    @classmethod
-    def from_json(cls, filename: Path) -> 'ToolConfig':
-        data = open_json_file(filename)
-        try:
-            return cls(**data)
-        except ValidationError as e:
-            print(term_color(f"Error validating tool config JSON: \n{filename}", 'red'))
-            for error in e.errors():
-                print(f"{' '.join(error['loc'])}: {error['msg']}")
-            sys.exit(1)
-
-    def get_import_statement(self, framework: str) -> str:
-        return f"from .{self.name}.{framework} import {', '.join(self.tools)}"
-
-    def get_path(self) -> Path:
-        return get_package_path()/'tools'/self.name
-
-
-def get_all_tool_paths() -> list[Path]:
-    paths = []
-    tools_dir = get_package_path()/'tools'
-    for file in tools_dir.iterdir():
-        # TODO packaging.validate_tool
-        if file.is_dir() and (file/TOOL_CONFIG_FILENAME).exists():
-            paths.append(file)
-    return paths
-=======
 from agentstack.utils import term_color
 from agentstack.tools import ToolConfig
 from agentstack.generation import asttools
@@ -92,7 +23,6 @@
 class ToolsInitFile(asttools.File):
     """
     Modifiable AST representation of the tools init file.
->>>>>>> c936e586
 
     Use it as a context manager to make and save edits:
     ```python
@@ -101,10 +31,6 @@
     ```
     """
 
-<<<<<<< HEAD
-def get_all_tools() -> list[ToolConfig]:
-    return [ToolConfig.from_json(path/TOOL_CONFIG_FILENAME) for path in get_all_tool_paths()]
-=======
     def get_import_for_tool(self, tool: ToolConfig) -> Optional[ast.ImportFrom]:
         """
         Get the import statement for a tool.
@@ -112,7 +38,6 @@
         """
         all_imports = asttools.get_all_imports(self.tree)
         tool_imports = [i for i in all_imports if tool.module_name == i.module]
->>>>>>> c936e586
 
         if len(tool_imports) > 1:
             raise ValidationError(f"Multiple imports for tool {tool.name} found in {self.filename}")
@@ -131,12 +56,6 @@
         if tool_import:
             raise ValidationError(f"Tool {tool.name} already imported in {self.filename}")
 
-<<<<<<< HEAD
-    tool_data = ToolConfig.from_tool_name(tool_name)
-    packaging.install_tool(tool_data, path)
-    add_tool_to_tools_init(tool_data, path)  # Export tool from tools dir
-    add_tool_to_agent_definition(framework=framework, tool_data=tool_data, path=path, agents=agents)  # Add tool to agent definition
-=======
         try:
             last_import = asttools.get_all_imports(self.tree)[-1]
             start, end = self.get_node_range(last_import)
@@ -145,7 +64,6 @@
 
         import_statement = tool.get_import_statement(framework)
         self.edit_node_range(end, end, f"\n{import_statement}")
->>>>>>> c936e586
 
     def remove_import_for_tool(self, tool: ToolConfig, framework: str):
         """
@@ -175,25 +93,11 @@
         # Move tool from package to project
         shutil.copy(tool_file_path, conf.PATH / f'src/tools/{tool.module_name}.py')
 
-<<<<<<< HEAD
-    if not tool_name in agentstack_config.tools:
-        print(term_color(f'Tool {tool_name} is not installed', 'red'))
-        sys.exit(1)
-
-    tool_data = ToolConfig.from_tool_name(tool_name)
-    packaging.remove_tool(tool_data, path)
-    remove_tool_from_tools_init(tool_data, path)
-    remove_tool_from_agent_definition(framework, tool_data, path)
-    if tool_data.post_remove:
-        os.system(tool_data.post_remove)
-    # We don't remove the .env variables to preserve user data.
-=======
         try:  # Edit the user's project tool init file to include the tool
             with ToolsInitFile(conf.PATH / TOOLS_INIT_FILENAME) as tools_init:
                 tools_init.add_import_for_tool(tool, agentstack_config.framework)
         except ValidationError as e:
             print(term_color(f"Error adding tool:\n{e}", 'red'))
->>>>>>> c936e586
 
         if tool.env:  # add environment variables which don't exist
             with EnvFile() as env:
@@ -209,38 +113,17 @@
         with agentstack_config as config:
             config.tools.append(tool.name)
 
-<<<<<<< HEAD
-def add_tool_to_tools_init(tool_data: ToolConfig, path: str = ''):
-    framework = get_framework(path)
-    file_path = f'{path}{TOOL_INIT_FILENAME}'
-    tag = '# tool import'
-    code_to_insert = [tool_data.get_import_statement(framework), ]
-    insert_code_after_tag(file_path, tag, code_to_insert, next_line=True)
-=======
     # Edit the framework entrypoint file to include the tool in the agent definition
     if not agents:  # If no agents are specified, add the tool to all agents
         agents = frameworks.get_agent_names()
     for agent_name in agents:
         print(f'Adding tool {tool.name} to agent {agent_name}')
         frameworks.add_tool(tool, agent_name)
->>>>>>> c936e586
 
     print(term_color(f'🔨 Tool {tool.name} added to agentstack project successfully', 'green'))
     if tool.cta:
         print(term_color(f'🪩  {tool.cta}', 'blue'))
 
-<<<<<<< HEAD
-def remove_tool_from_tools_init(tool_data: ToolConfig, path: str = ''):
-    """Search for the import statement in the init and remove it."""
-    framework = get_framework(path)
-    file_path = f'{path}{TOOL_INIT_FILENAME}'
-    import_statement = tool_data.get_import_statement(framework)
-    with fileinput.input(files=file_path, inplace=True) as f:
-        for line in f:
-            if line.strip() != import_statement:
-                print(line, end='')
-=======
->>>>>>> c936e586
 
 def remove_tool(tool_name: str, agents: Optional[list[str]] = []):
     agentstack_config = ConfigFile()

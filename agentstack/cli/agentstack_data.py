--- conflicted
+++ resolved
@@ -1,31 +1,25 @@
 import json
 from datetime import datetime
-<<<<<<< HEAD
-=======
 from typing import Optional, Literal, List
->>>>>>> 52caa3b3
 
 from agentstack.utils import clean_input, get_version
 from agentstack.logger import log
 
 
 class ProjectMetadata:
-    def __init__(
-        self,
-        project_name: str = None,
-        project_slug: str = None,
-        description: str = "",
-        author_name: str = "",
-        version: str = "",
-        license: str = "",
-        year: int = datetime.now().year,
-        template: str = "none",
-        template_version: str = "0",
-    ):
+    def __init__(self,
+                 project_name: str = None,
+                 project_slug: str = None,
+                 description: str = "",
+                 author_name: str = "",
+                 version: str = "",
+                 license: str = "",
+                 year: int = datetime.now().year,
+                 template: str = "none",
+                 template_version: str = "0",
+                 ):
         self.project_name = clean_input(project_name) if project_name else "myagent"
-        self.project_slug = (
-            clean_input(project_slug) if project_slug else self.project_name
-        )
+        self.project_slug = clean_input(project_slug) if project_slug else self.project_name
         self.description = description
         self.author_name = author_name
         self.version = version
@@ -82,11 +76,10 @@
 
 
 class FrameworkData:
-    def __init__(
-        self,
-        # name: Optional[Literal["crewai"]] = None
-        name: str = None,  # TODO: better framework handling, Literal or Enum
-    ):
+    def __init__(self,
+                 # name: Optional[Literal["crewai"]] = None
+                 name: str = None  # TODO: better framework handling, Literal or Enum
+                 ):
         self.name = name
 
     def to_dict(self):
@@ -99,13 +92,12 @@
 
 
 class CookiecutterData:
-    def __init__(
-        self,
-        project_metadata: ProjectMetadata,
-        structure: ProjectStructure,
-        # framework: Literal["crewai"],
-        framework: str,
-    ):
+    def __init__(self,
+                 project_metadata: ProjectMetadata,
+                 structure: ProjectStructure,
+                 # framework: Literal["crewai"],
+                 framework: str,
+                 ):
         self.project_metadata = project_metadata
         self.framework = framework
         self.structure = structure

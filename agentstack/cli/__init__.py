--- conflicted
+++ resolved
@@ -1,18 +1,14 @@
 from .cli import (
-    configure_default_model, 
-    welcome_message, 
-    get_validated_input, 
-    parse_insertion_point, 
-    undo, 
+    configure_default_model,
+    welcome_message,
+    get_validated_input,
+    parse_insertion_point,
+    undo,
 )
 from .init import init_project
 from .wizard import run_wizard
-from .tools import list_tools, add_tool, create_tool
 from .run import run_project
-<<<<<<< HEAD
-=======
-from .tools import list_tools, add_tool, remove_tool
+from .tools import list_tools, add_tool, remove_tool, create_tool
 from .tasks import add_task
 from .agents import add_agent
->>>>>>> 343712a0
 from .templates import insert_template, export_template

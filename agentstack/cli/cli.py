import os, sys
from art import text2art
import inquirer
from agentstack import conf, log
from agentstack.conf import ConfigFile
from agentstack.exceptions import ValidationError
from agentstack.utils import validator_not_empty, is_snake_case


PREFERRED_MODELS = [
    'openai/gpt-4o',
    'anthropic/claude-3-5-sonnet',
    'openai/o1-preview',
    'openai/gpt-4-turbo',
    'anthropic/claude-3-opus',
]


def welcome_message():
    title = text2art("AgentStack", font="smisome1")
    tagline = "The easiest way to build a robust agent application!"
    border = "-" * len(tagline)

    # Print the welcome message with ASCII art
    log.info(title)
    log.info(border)
    log.info(tagline)
    log.info(border)


def configure_default_model():
    """Set the default model"""
    agentstack_config = ConfigFile()
    if agentstack_config.default_model:
        log.debug("Using default model from project config.")
        return  # Default model already set

    log.info("Project does not have a default model configured.")
    other_msg = "Other (enter a model name)"
    model = inquirer.list_input(
        message="Which model would you like to use?",
        choices=PREFERRED_MODELS + [other_msg],
    )

    if model == other_msg:  # If the user selects "Other", prompt for a model name
        log.info('A list of available models is available at: "https://docs.litellm.ai/docs/providers"')
        model = inquirer.text(message="Enter the model name")

    log.debug("Writing default model to project config.")
    with ConfigFile() as agentstack_config:
        agentstack_config.default_model = model


def get_validated_input(
    message: str,
    validate_func=None,
    min_length: int = 0,
    snake_case: bool = False,
) -> str:
    """Helper function to get validated input from user.

    Args:
        message: The prompt message to display
        validate_func: Optional custom validation function
        min_length: Minimum length requirement (0 for no requirement)
        snake_case: Whether to enforce snake_case naming
    """
    while True:
        value = inquirer.text(
            message=message,
            validate=validate_func or validator_not_empty(min_length) if min_length else None,
        )
        if snake_case and not is_snake_case(value):
            raise ValidationError("Input must be in snake_case")
        return value
<<<<<<< HEAD


def ask_agent_details():
    agent = {}

    agent['name'] = get_validated_input(
        "What's the name of this agent? (snake_case)", min_length=3, snake_case=True
    )

    agent['role'] = get_validated_input("What role does this agent have?", min_length=3)

    agent['goal'] = get_validated_input("What is the goal of the agent?", min_length=10)

    agent['backstory'] = get_validated_input("Give your agent a backstory", min_length=10)

    agent['model'] = inquirer.list_input(
        message="What LLM should this agent use?", choices=PREFERRED_MODELS, default=PREFERRED_MODELS[0]
    )

    return agent


def ask_task_details(agents: list[dict]) -> dict:
    task = {}

    task['name'] = get_validated_input(
        "What's the name of this task? (snake_case)", min_length=3, snake_case=True
    )

    task['description'] = get_validated_input("Describe the task in more detail", min_length=10)

    task['expected_output'] = get_validated_input(
        "What do you expect the result to look like? (ex: A 5 bullet point summary of the email)",
        min_length=10,
    )

    task['agent'] = inquirer.list_input(
        message="Which agent should be assigned this task?",
        choices=[a['name'] for a in agents],
    )

    return task


def ask_design() -> dict:
    use_wizard = inquirer.confirm(
        message="Would you like to use the CLI wizard to set up agents and tasks?",
    )

    if not use_wizard:
        return {'agents': [], 'tasks': []}

    os.system("cls" if os.name == "nt" else "clear")

    title = text2art("AgentWizard", font="shimrod")

    print(title)

    print("""
🪄 welcome to the agent builder wizard!! 🪄

First we need to create the agents that will work together to accomplish tasks:
    """)
    make_agent = True
    agents = []
    while make_agent:
        print('---')
        print(f"Agent #{len(agents)+1}")
        agent = None
        agent = ask_agent_details()
        agents.append(agent)
        make_agent = inquirer.confirm(message="Create another agent?")

    print('')
    for x in range(3):
        time.sleep(0.3)
        print('.')
    print('Boom! We made some agents (ﾉ>ω<)ﾉ :｡･:*:･ﾟ’★,｡･:*:･ﾟ’☆')
    time.sleep(0.5)
    print('')
    print('Now lets make some tasks for the agents to accomplish!')
    print('')

    make_task = True
    tasks = []
    while make_task:
        print('---')
        print(f"Task #{len(tasks) + 1}")
        task = ask_task_details(agents)
        tasks.append(task)
        make_task = inquirer.confirm(message="Create another task?")

    print('')
    for x in range(3):
        time.sleep(0.3)
        print('.')
    print('Let there be tasks (ノ ˘_˘)ノ　ζ|||ζ　ζ|||ζ　ζ|||ζ')

    return {'tasks': tasks, 'agents': agents}


def ask_tools() -> list:
    use_tools = inquirer.confirm(
        message="Do you want to add agent tools now? (you can do this later with `agentstack tools add <tool_name>`)",
    )

    if not use_tools:
        return []

    tools_to_add = []

    adding_tools = True
    script_dir = os.path.dirname(os.path.abspath(__file__))
    tools_json_path = os.path.join(script_dir, '..', 'tools', 'tools.json')

    # Load the JSON data
    tools_data = open_json_file(tools_json_path)

    while adding_tools:
        tool_type = inquirer.list_input(
            message="What category tool do you want to add?",
            choices=list(tools_data.keys()) + ["~~ Stop adding tools ~~"],
        )

        tools_in_cat = [f"{t['name']} - {t['url']}" for t in tools_data[tool_type] if t not in tools_to_add]
        tool_selection = inquirer.list_input(message="Select your tool", choices=tools_in_cat)

        tools_to_add.append(tool_selection.split(' - ')[0])

        log.info("Adding tools:")
        for t in tools_to_add:
            log.info(f'  - {t}')
        log.info('')
        adding_tools = inquirer.confirm("Add another tool?")

    return tools_to_add

def create_tool(tool_name: str):
    user_tools_dir = Path('src/tools').resolve()
    tool_path = user_tools_dir / tool_name
    if tool_path.exists():
        print(term_color(f"Tool '{tool_name}' already exists.", 'yellow'))
        sys.exit(1)

    # Create tool directory
    tool_path.mkdir(parents=True, exist_ok=False)

    # Create __init__.py with CrewAI tool decorator
    init_file = tool_path / '__init__.py'
    init_content = f"""# {tool_name} tool module

def main():
    print("This is the {tool_name} tool. Implement your functionality here.")
"""
    init_file.write_text(init_content)

    # Create config.json with placeholders
    config = {
        "name": tool_name,
        "category": "general",  # default category
        "tools": ["main"],      # default tool method
        "url": "",
        "cta": "",
        "env": {},
        "dependencies": [],
        "post_install": "",
        "post_remove": ""
    }
    config_file = tool_path / 'config.json'
    config_file.write_text(json.dumps(config, indent=4))

    print(term_color(f"Tool '{tool_name}' has been created successfully in {user_tools_dir}.", 'green'))


def ask_project_details(slug_name: Optional[str] = None) -> dict:
    name = inquirer.text(message="What's the name of your project (snake_case)", default=slug_name or '')

    if not is_snake_case(name):
        log.error("Project name must be snake case")
        return ask_project_details(slug_name)

    questions = inquirer.prompt(
        [
            inquirer.Text("version", message="What's the initial version", default="0.1.0"),
            inquirer.Text("description", message="Enter a description for your project"),
            inquirer.Text("author", message="Who's the author (your name)?"),
        ]
    )

    questions['name'] = name

    return questions


def insert_template(
    project_details: dict,
    framework_name: str,
    design: dict,
    template_data: Optional[TemplateConfig] = None,
):
    framework = FrameworkData(
        name=framework_name.lower(),
    )
    project_metadata = ProjectMetadata(
        project_name=project_details["name"],
        description=project_details["description"],
        author_name=project_details["author"],
        version="0.0.1",
        license="MIT",
        year=datetime.now().year,
        template=template_data.name if template_data else 'none',
        template_version=template_data.template_version if template_data else 0,
    )

    project_structure = ProjectStructure(
        method=template_data.method if template_data else "sequential",
        manager_agent=template_data.manager_agent if template_data else None,
    )
    project_structure.agents = design["agents"]
    project_structure.tasks = design["tasks"]
    project_structure.inputs = design["inputs"]

    cookiecutter_data = CookiecutterData(
        project_metadata=project_metadata,
        structure=project_structure,
        framework=framework_name.lower(),
    )

    template_path = get_package_path() / f'templates/{framework.name}'
    with open(f"{template_path}/cookiecutter.json", "w") as json_file:
        json.dump(cookiecutter_data.to_dict(), json_file)
        # TODO this should not be written to the package directory

    # copy .env.example to .env
    shutil.copy(
        f'{template_path}/{"{{cookiecutter.project_metadata.project_slug}}"}/.env.example',
        f'{template_path}/{"{{cookiecutter.project_metadata.project_slug}}"}/.env',
    )

    cookiecutter(str(template_path), no_input=True, extra_context=None)

    # TODO: inits a git repo in the directory the command was run in
    # TODO: not where the project is generated. Fix this
    # TODO: also check if git is installed or if there are any git repos above the current dir
    try:
        pass
        # subprocess.check_output(["git", "init"])
        # subprocess.check_output(["git", "add", "."])
    except:
        print("Failed to initialize git repository. Maybe you're already in one? Do this with: git init")


def export_template(output_filename: str):
    """
    Export the current project as a template.
    """
    try:
        metadata = ProjectFile()
    except Exception as e:
        raise Exception(f"Failed to load project metadata: {e}")

    # Read all the agents from the project's agents.yaml file
    agents: list[TemplateConfig.Agent] = []
    for agent in get_all_agents():
        agents.append(
            TemplateConfig.Agent(
                name=agent.name,
                role=agent.role,
                goal=agent.goal,
                backstory=agent.backstory,
                allow_delegation=False,  # TODO
                model=agent.llm,  # TODO consistent naming (llm -> model)
            )
        )

    # Read all the tasks from the project's tasks.yaml file
    tasks: list[TemplateConfig.Task] = []
    for task in get_all_tasks():
        tasks.append(
            TemplateConfig.Task(
                name=task.name,
                description=task.description,
                expected_output=task.expected_output,
                agent=task.agent,
            )
        )

    # Export all of the configured tools from the project
    tools_agents: dict[str, list[str]] = {}
    for agent_name in frameworks.get_agent_names():
        for tool_name in frameworks.get_agent_tool_names(agent_name):
            if not tool_name:
                continue
            if tool_name not in tools_agents:
                tools_agents[tool_name] = []
            tools_agents[tool_name].append(agent_name)

    tools: list[TemplateConfig.Tool] = []
    for tool_name, agent_names in tools_agents.items():
        tools.append(
            TemplateConfig.Tool(
                name=tool_name,
                agents=agent_names,
            )
        )

    template = TemplateConfig(
        template_version=3,
        name=metadata.project_name,
        description=metadata.project_description,
        framework=get_framework(),
        method="sequential",  # TODO this needs to be stored in the project somewhere
        manager_agent=None,  # TODO
        agents=agents,
        tasks=tasks,
        tools=tools,
        inputs=inputs.get_inputs(),
    )

    try:
        template.write_to_file(conf.PATH / output_filename)
        log.success(f"Template saved to: {conf.PATH / output_filename}")
    except Exception as e:
        raise Exception(f"Failed to write template to file: {e}")
=======
>>>>>>> a8a0987e
<|MERGE_RESOLUTION|>--- conflicted
+++ resolved
@@ -73,330 +73,3 @@
         if snake_case and not is_snake_case(value):
             raise ValidationError("Input must be in snake_case")
         return value
-<<<<<<< HEAD
-
-
-def ask_agent_details():
-    agent = {}
-
-    agent['name'] = get_validated_input(
-        "What's the name of this agent? (snake_case)", min_length=3, snake_case=True
-    )
-
-    agent['role'] = get_validated_input("What role does this agent have?", min_length=3)
-
-    agent['goal'] = get_validated_input("What is the goal of the agent?", min_length=10)
-
-    agent['backstory'] = get_validated_input("Give your agent a backstory", min_length=10)
-
-    agent['model'] = inquirer.list_input(
-        message="What LLM should this agent use?", choices=PREFERRED_MODELS, default=PREFERRED_MODELS[0]
-    )
-
-    return agent
-
-
-def ask_task_details(agents: list[dict]) -> dict:
-    task = {}
-
-    task['name'] = get_validated_input(
-        "What's the name of this task? (snake_case)", min_length=3, snake_case=True
-    )
-
-    task['description'] = get_validated_input("Describe the task in more detail", min_length=10)
-
-    task['expected_output'] = get_validated_input(
-        "What do you expect the result to look like? (ex: A 5 bullet point summary of the email)",
-        min_length=10,
-    )
-
-    task['agent'] = inquirer.list_input(
-        message="Which agent should be assigned this task?",
-        choices=[a['name'] for a in agents],
-    )
-
-    return task
-
-
-def ask_design() -> dict:
-    use_wizard = inquirer.confirm(
-        message="Would you like to use the CLI wizard to set up agents and tasks?",
-    )
-
-    if not use_wizard:
-        return {'agents': [], 'tasks': []}
-
-    os.system("cls" if os.name == "nt" else "clear")
-
-    title = text2art("AgentWizard", font="shimrod")
-
-    print(title)
-
-    print("""
-🪄 welcome to the agent builder wizard!! 🪄
-
-First we need to create the agents that will work together to accomplish tasks:
-    """)
-    make_agent = True
-    agents = []
-    while make_agent:
-        print('---')
-        print(f"Agent #{len(agents)+1}")
-        agent = None
-        agent = ask_agent_details()
-        agents.append(agent)
-        make_agent = inquirer.confirm(message="Create another agent?")
-
-    print('')
-    for x in range(3):
-        time.sleep(0.3)
-        print('.')
-    print('Boom! We made some agents (ﾉ>ω<)ﾉ :｡･:*:･ﾟ’★,｡･:*:･ﾟ’☆')
-    time.sleep(0.5)
-    print('')
-    print('Now lets make some tasks for the agents to accomplish!')
-    print('')
-
-    make_task = True
-    tasks = []
-    while make_task:
-        print('---')
-        print(f"Task #{len(tasks) + 1}")
-        task = ask_task_details(agents)
-        tasks.append(task)
-        make_task = inquirer.confirm(message="Create another task?")
-
-    print('')
-    for x in range(3):
-        time.sleep(0.3)
-        print('.')
-    print('Let there be tasks (ノ ˘_˘)ノ　ζ|||ζ　ζ|||ζ　ζ|||ζ')
-
-    return {'tasks': tasks, 'agents': agents}
-
-
-def ask_tools() -> list:
-    use_tools = inquirer.confirm(
-        message="Do you want to add agent tools now? (you can do this later with `agentstack tools add <tool_name>`)",
-    )
-
-    if not use_tools:
-        return []
-
-    tools_to_add = []
-
-    adding_tools = True
-    script_dir = os.path.dirname(os.path.abspath(__file__))
-    tools_json_path = os.path.join(script_dir, '..', 'tools', 'tools.json')
-
-    # Load the JSON data
-    tools_data = open_json_file(tools_json_path)
-
-    while adding_tools:
-        tool_type = inquirer.list_input(
-            message="What category tool do you want to add?",
-            choices=list(tools_data.keys()) + ["~~ Stop adding tools ~~"],
-        )
-
-        tools_in_cat = [f"{t['name']} - {t['url']}" for t in tools_data[tool_type] if t not in tools_to_add]
-        tool_selection = inquirer.list_input(message="Select your tool", choices=tools_in_cat)
-
-        tools_to_add.append(tool_selection.split(' - ')[0])
-
-        log.info("Adding tools:")
-        for t in tools_to_add:
-            log.info(f'  - {t}')
-        log.info('')
-        adding_tools = inquirer.confirm("Add another tool?")
-
-    return tools_to_add
-
-def create_tool(tool_name: str):
-    user_tools_dir = Path('src/tools').resolve()
-    tool_path = user_tools_dir / tool_name
-    if tool_path.exists():
-        print(term_color(f"Tool '{tool_name}' already exists.", 'yellow'))
-        sys.exit(1)
-
-    # Create tool directory
-    tool_path.mkdir(parents=True, exist_ok=False)
-
-    # Create __init__.py with CrewAI tool decorator
-    init_file = tool_path / '__init__.py'
-    init_content = f"""# {tool_name} tool module
-
-def main():
-    print("This is the {tool_name} tool. Implement your functionality here.")
-"""
-    init_file.write_text(init_content)
-
-    # Create config.json with placeholders
-    config = {
-        "name": tool_name,
-        "category": "general",  # default category
-        "tools": ["main"],      # default tool method
-        "url": "",
-        "cta": "",
-        "env": {},
-        "dependencies": [],
-        "post_install": "",
-        "post_remove": ""
-    }
-    config_file = tool_path / 'config.json'
-    config_file.write_text(json.dumps(config, indent=4))
-
-    print(term_color(f"Tool '{tool_name}' has been created successfully in {user_tools_dir}.", 'green'))
-
-
-def ask_project_details(slug_name: Optional[str] = None) -> dict:
-    name = inquirer.text(message="What's the name of your project (snake_case)", default=slug_name or '')
-
-    if not is_snake_case(name):
-        log.error("Project name must be snake case")
-        return ask_project_details(slug_name)
-
-    questions = inquirer.prompt(
-        [
-            inquirer.Text("version", message="What's the initial version", default="0.1.0"),
-            inquirer.Text("description", message="Enter a description for your project"),
-            inquirer.Text("author", message="Who's the author (your name)?"),
-        ]
-    )
-
-    questions['name'] = name
-
-    return questions
-
-
-def insert_template(
-    project_details: dict,
-    framework_name: str,
-    design: dict,
-    template_data: Optional[TemplateConfig] = None,
-):
-    framework = FrameworkData(
-        name=framework_name.lower(),
-    )
-    project_metadata = ProjectMetadata(
-        project_name=project_details["name"],
-        description=project_details["description"],
-        author_name=project_details["author"],
-        version="0.0.1",
-        license="MIT",
-        year=datetime.now().year,
-        template=template_data.name if template_data else 'none',
-        template_version=template_data.template_version if template_data else 0,
-    )
-
-    project_structure = ProjectStructure(
-        method=template_data.method if template_data else "sequential",
-        manager_agent=template_data.manager_agent if template_data else None,
-    )
-    project_structure.agents = design["agents"]
-    project_structure.tasks = design["tasks"]
-    project_structure.inputs = design["inputs"]
-
-    cookiecutter_data = CookiecutterData(
-        project_metadata=project_metadata,
-        structure=project_structure,
-        framework=framework_name.lower(),
-    )
-
-    template_path = get_package_path() / f'templates/{framework.name}'
-    with open(f"{template_path}/cookiecutter.json", "w") as json_file:
-        json.dump(cookiecutter_data.to_dict(), json_file)
-        # TODO this should not be written to the package directory
-
-    # copy .env.example to .env
-    shutil.copy(
-        f'{template_path}/{"{{cookiecutter.project_metadata.project_slug}}"}/.env.example',
-        f'{template_path}/{"{{cookiecutter.project_metadata.project_slug}}"}/.env',
-    )
-
-    cookiecutter(str(template_path), no_input=True, extra_context=None)
-
-    # TODO: inits a git repo in the directory the command was run in
-    # TODO: not where the project is generated. Fix this
-    # TODO: also check if git is installed or if there are any git repos above the current dir
-    try:
-        pass
-        # subprocess.check_output(["git", "init"])
-        # subprocess.check_output(["git", "add", "."])
-    except:
-        print("Failed to initialize git repository. Maybe you're already in one? Do this with: git init")
-
-
-def export_template(output_filename: str):
-    """
-    Export the current project as a template.
-    """
-    try:
-        metadata = ProjectFile()
-    except Exception as e:
-        raise Exception(f"Failed to load project metadata: {e}")
-
-    # Read all the agents from the project's agents.yaml file
-    agents: list[TemplateConfig.Agent] = []
-    for agent in get_all_agents():
-        agents.append(
-            TemplateConfig.Agent(
-                name=agent.name,
-                role=agent.role,
-                goal=agent.goal,
-                backstory=agent.backstory,
-                allow_delegation=False,  # TODO
-                model=agent.llm,  # TODO consistent naming (llm -> model)
-            )
-        )
-
-    # Read all the tasks from the project's tasks.yaml file
-    tasks: list[TemplateConfig.Task] = []
-    for task in get_all_tasks():
-        tasks.append(
-            TemplateConfig.Task(
-                name=task.name,
-                description=task.description,
-                expected_output=task.expected_output,
-                agent=task.agent,
-            )
-        )
-
-    # Export all of the configured tools from the project
-    tools_agents: dict[str, list[str]] = {}
-    for agent_name in frameworks.get_agent_names():
-        for tool_name in frameworks.get_agent_tool_names(agent_name):
-            if not tool_name:
-                continue
-            if tool_name not in tools_agents:
-                tools_agents[tool_name] = []
-            tools_agents[tool_name].append(agent_name)
-
-    tools: list[TemplateConfig.Tool] = []
-    for tool_name, agent_names in tools_agents.items():
-        tools.append(
-            TemplateConfig.Tool(
-                name=tool_name,
-                agents=agent_names,
-            )
-        )
-
-    template = TemplateConfig(
-        template_version=3,
-        name=metadata.project_name,
-        description=metadata.project_description,
-        framework=get_framework(),
-        method="sequential",  # TODO this needs to be stored in the project somewhere
-        manager_agent=None,  # TODO
-        agents=agents,
-        tasks=tasks,
-        tools=tools,
-        inputs=inputs.get_inputs(),
-    )
-
-    try:
-        template.write_to_file(conf.PATH / output_filename)
-        log.success(f"Template saved to: {conf.PATH / output_filename}")
-    except Exception as e:
-        raise Exception(f"Failed to write template to file: {e}")
-=======
->>>>>>> a8a0987e

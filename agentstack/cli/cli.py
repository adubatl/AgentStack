--- conflicted
+++ resolved
@@ -19,16 +19,12 @@
 from agentstack.utils import get_package_path
 from agentstack.generation.files import ConfigFile
 from agentstack.generation.tool_generation import get_all_tools
-<<<<<<< HEAD
 from agentstack import frameworks
-import agentstack.frameworks.crewai
-from .. import generation
-from ..utils import open_json_file, term_color, is_snake_case
-=======
-from agentstack import packaging, generation
+from agentstack import packaging
+from agentstack import generation
 from agentstack.utils import open_json_file, term_color, is_snake_case
 from agentstack.update import AGENTSTACK_PACKAGE
->>>>>>> f828063f
+
 
 PREFERRED_MODELS = [
     'openai/gpt-4o',

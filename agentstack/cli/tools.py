from typing import Optional
import itertools
import inquirer
<<<<<<< HEAD
from agentstack.utils import term_color, is_snake_case
=======
from agentstack import conf
from agentstack.utils import term_color
>>>>>>> 343712a0
from agentstack import generation
from agentstack import repo
from agentstack._tools import get_all_tools
from agentstack.agents import get_all_agents
from pathlib import Path
import sys
import json


def list_tools():
    """
    List all available tools by category.
    """
    tools = [t for t in get_all_tools() if t is not None]  # Filter out None values
    categories = {}
    custom_tools = []
    
    # Group tools by category
    for tool in tools:
        if tool.category == 'custom':
            custom_tools.append(tool)
        else:
            if tool.category not in categories:
                categories[tool.category] = []
            categories[tool.category].append(tool)
    
    print("\n\nAvailable AgentStack Tools:")
    # Display tools by category
    for category in sorted(categories.keys()):
        print(f"\n{category}:")
        for tool in categories[category]:
            print("  - ", end='')
            print(term_color(f"{tool.name}", 'blue'), end='')
            print(f": {tool.url if tool.url else 'AgentStack default tool'}")

    # Display custom tools if any exist
    if custom_tools:
        print("\nCustom Tools:")
        for tool in custom_tools:
            print("  - ", end='')
            print(term_color(f"{tool.name}", 'blue'), end='')
            print(": Custom tool")

    print("\n\n✨ Add a tool with: agentstack tools add <tool_name>")
    print("   Create a custom tool with: agentstack tools create <tool_name>")
    print("   https://docs.agentstack.sh/tools/core")


def add_tool(tool_name: Optional[str], agents=Optional[list[str]]):
    """
    Add a tool to the user's project.
    If no tool name is provided:
        - prompt the user to select a tool
        - prompt the user to select one or more agents
    If a tool name is provided:
        - add the tool to the user's project
        - add the tool to the specified agents or all agents if none are specified
    """
    conf.assert_project()

    if not tool_name:
        # Get all available tools including custom ones
        available_tools = [t for t in get_all_tools() if t is not None]
        tool_names = [t.name for t in available_tools]
        
        # ask the user for the tool name
        tools_list = [
            inquirer.List(
                "tool_name",
                message="Select a tool to add to your project",
                choices=tool_names,
            )
        ]
        try:
            tool_name = inquirer.prompt(tools_list)['tool_name']
        except TypeError:
            return  # user cancelled the prompt

        # ask the user for the agents to add the tool to
        agents_list = [
            inquirer.Checkbox(
                "agents",
                message="Select which agents to make the tool available to",
                choices=[agent.name for agent in get_all_agents()],
            )
        ]
        try:
            agents = inquirer.prompt(agents_list)['agents']
        except TypeError:
            return  # user cancelled the prompt

    assert tool_name  # appease type checker
<<<<<<< HEAD
    generation.add_tool(tool_name, agents=agents)


def create_tool(tool_name: str, agents=Optional[list[str]]):
    """Create a new custom tool.
    Args:
        tool_name: Name of the tool to create (must be snake_case)
        agents: list of agents to make the tool available to
    """
    if not is_snake_case(tool_name):
        raise Exception("Invalid tool name: must be snake_case")

    # Check if tool already exists
    user_tools_dir = Path('src/tools').resolve()
    tool_path = user_tools_dir / tool_name
    if tool_path.exists():
        raise Exception(f"Tool '{tool_name}' already exists.")

    generation.create_tool(tool_name, agents=agents)
=======
    
    repo.commit_user_changes()
    with repo.Transaction() as commit:
        commit.add_message(f"Added tool {tool_name}")
        generation.add_tool(tool_name, agents=agents)


def remove_tool(tool_name: str):
    """
    Remove a tool from the user's project.
    """
    conf.assert_project()
    
    repo.commit_user_changes()
    with repo.Transaction() as commit:
        commit.add_message(f"Removed tool {tool_name}")
        generation.remove_tool(tool_name)
>>>>>>> 343712a0
<|MERGE_RESOLUTION|>--- conflicted
+++ resolved
@@ -1,12 +1,8 @@
 from typing import Optional
 import itertools
 import inquirer
-<<<<<<< HEAD
+from agentstack import conf
 from agentstack.utils import term_color, is_snake_case
-=======
-from agentstack import conf
-from agentstack.utils import term_color
->>>>>>> 343712a0
 from agentstack import generation
 from agentstack import repo
 from agentstack._tools import get_all_tools
@@ -23,7 +19,7 @@
     tools = [t for t in get_all_tools() if t is not None]  # Filter out None values
     categories = {}
     custom_tools = []
-    
+
     # Group tools by category
     for tool in tools:
         if tool.category == 'custom':
@@ -71,7 +67,7 @@
         # Get all available tools including custom ones
         available_tools = [t for t in get_all_tools() if t is not None]
         tool_names = [t.name for t in available_tools]
-        
+
         # ask the user for the tool name
         tools_list = [
             inquirer.List(
@@ -99,8 +95,23 @@
             return  # user cancelled the prompt
 
     assert tool_name  # appease type checker
-<<<<<<< HEAD
-    generation.add_tool(tool_name, agents=agents)
+
+    repo.commit_user_changes()
+    with repo.Transaction() as commit:
+        commit.add_message(f"Added tool {tool_name}")
+        generation.add_tool(tool_name, agents=agents)
+
+
+def remove_tool(tool_name: str):
+    """
+    Remove a tool from the user's project.
+    """
+    conf.assert_project()
+
+    repo.commit_user_changes()
+    with repo.Transaction() as commit:
+        commit.add_message(f"Removed tool {tool_name}")
+        generation.remove_tool(tool_name)
 
 
 def create_tool(tool_name: str, agents=Optional[list[str]]):
@@ -114,27 +125,8 @@
 
     # Check if tool already exists
     user_tools_dir = Path('src/tools').resolve()
-    tool_path = user_tools_dir / tool_name
+    tool_path = conf.PATH / user_tools_dir / tool_name
     if tool_path.exists():
         raise Exception(f"Tool '{tool_name}' already exists.")
 
-    generation.create_tool(tool_name, agents=agents)
-=======
-    
-    repo.commit_user_changes()
-    with repo.Transaction() as commit:
-        commit.add_message(f"Added tool {tool_name}")
-        generation.add_tool(tool_name, agents=agents)
-
-
-def remove_tool(tool_name: str):
-    """
-    Remove a tool from the user's project.
-    """
-    conf.assert_project()
-    
-    repo.commit_user_changes()
-    with repo.Transaction() as commit:
-        commit.add_message(f"Removed tool {tool_name}")
-        generation.remove_tool(tool_name)
->>>>>>> 343712a0
+    generation.create_tool(tool_name, agents=agents)
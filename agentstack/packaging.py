--- conflicted
+++ resolved
@@ -4,12 +4,8 @@
 import re
 import subprocess
 import select
-<<<<<<< HEAD
 from packaging.requirements import Requirement
-from agentstack import conf
-=======
 from agentstack import conf, log
->>>>>>> 5fcb1943
 
 
 DEFAULT_PYTHON_VERSION = "3.12"
@@ -61,9 +57,9 @@
 
 def remove(package: str):
     """Uninstall a package with `uv`."""
-    # If `package` has been provided with a version, it will be stripped. 
+    # If `package` has been provided with a version, it will be stripped.
     requirement = Requirement(package)
-    
+
     # TODO it may be worth considering removing unused sub-dependencies as well
     def on_progress(line: str):
         if RE_UV_PROGRESS.match(line):

--- conflicted
+++ resolved
@@ -1,165 +1,18 @@
-"""
-packaging
-=========
-Packaging, in our context, is management of tools and dependencies inside an
-agentstack project. This module provides functions to install, remove, and
-upgrade tools and install dependencies.
-"""
-import os, sys
-import shutil
-from typing import TYPE_CHECKING, Optional
-from pathlib import Path
-from packaging.metadata import Metadata
-from agentstack.utils import term_color, get_package_path, get_framework
-if TYPE_CHECKING: # TODO move ToolConfig to a separate file
-    from agentstack.generation.tool_generation import ToolConfig
+import os
+from typing import Optional
 
-class PackageManager:
-    cmd: str
-    install: str
-    update: str
-    
-    def __init__(self, cmd: str, install: str, update: str):
-        self.cmd, self.install, self.update = cmd, install, update
-    
-    def install(self, *args):
-        os.system(f"{self.cmd} {self.install} {' '.join(args)}")
-    
-    def upgrade(self, *args):
-        os.system(f"{self.cmd} {self.update} {' '.join(args)}")
+PACKAGING_CMD = "poetry"
 
-<<<<<<< HEAD
-    def install_tool(self, tool: 'ToolConfig', framework: str, path: Optional[Path] = None):
-        """
-        Copy a tool's source files from the agentstack install directory to the app 
-        tools directory and install relevant dependencies. 
-        
-        `tool` is a ToolConfig object representing the tool to be installed.
-        `framework` is the framework of the app which will be used to select the
-            relevant `opional-dependencies`.
-        `path` is the path to the app directory. If `None`, the current working directory.
-        """
-        raise NotImplementedError
-
-    def remove_tool(self, tool: 'ToolConfig', path: Optional[Path] = None):
-        """
-        Remove a tool's source files from the app tools directory.
-        
-        `tool` is a ToolConfig object representing the tool to be removed.
-        `path` is the path to the app directory. If `None`, the current working directory.
-        """
-        shutil.rmtree(tool.get_path())
-
-class UV(PackageManager):
-    def __init__(self):
-        super().__init__('uv', 'add', 'pip install --upgrade')
-    
-    def install_tool(self, tool: 'ToolConfig', framework: str, path: Optional[Path] = None):
-        # uv pip install --directory <tool directory> --target <app tools directory> --link-mode copy <tool name> --editable .[<framework>]
-        if path is None: path = Path('')
-        os.system(f"{self.cmd} pip install --link-mode copy --directory {tool.get_path()} --target {path}src/tools/ --editable .")
-
-class Poetry(PackageManager):
-    def __init__(self):
-        super().__init__('poetry', 'add', 'update')
-    
-    def install_tool(self, tool: 'ToolConfig', framework: str, path: Optional[Path] = None):
-        # poetry doesn't have a way to install into a target directory afaik so we
-        # first install the dependencies and then manually copy the tool files
-        # poetry install --no-root --directory <package_path> --with <optional_dependencies_tags>
-        if path is None: path = Path('')
-        arg = f' --directory {package_path}'
-        if optional_dependencies_tag:
-            arg += f" --with {','.join(optional_dependencies_tags)}"
-        os.system(f"{self.cmd} install --no-root {arg}")
-        shutil.copytree(tool.get_path(), f"{path}src/tools/{tool.name}")
-
-class PIP(PackageManager):
-    def __init__(self):
-        super().__init__('pip', 'install', 'install --upgrade')
-    
-    def install_tool(self, tool: 'ToolConfig', framework: str, path: Optional[Path] = None):
-        # pip install --target <app tools directory> --editable .[<framework>]
-        if path is None: path = Path('')
-        os.system(f"{self.cmd} {self.install} --target {path}src/tools/ --editable {tool.get_path()}[{framework}]")
-
-UV = UV()
-POETRY =  Poetry()
-PIP = PIP()
-
-PACKAGE_MAGANAGERS = [UV, POETRY, PIP] # in order of preference
-
-def detect_package_manager() -> PackageManager:
-    # TODO use package manager specified in agentstack.json
-    # TODO what about `path`
-    # if ConfigFile(path).package_manager:
-    #     for manager in PACKAGE_MANAGERS:
-    #         if manager.cmd == ConfigFile.package_manager:
-    #             return manager
-
-    # detect best installed package manager
-    for manager in PACKAGE_MANAGERS:
-        if shutil.which(manager.cmd):
-            return manager
-    
-    print(term_color('No package manager detected', 'red'))
-    print('Install one of the following package managers: ', end='')
-    print(', '.join(manager.cmd for manager in PACKAGE_MANAGERS))
-    sys.exit(1)
-
-def install(package: str, path: Optional[Path] = None):
-=======
 
 def install(package: str, path: Optional[str] = None):
->>>>>>> c936e586
     if path:
         os.chdir(path)
-    detect_package_manager().install(package)
+    os.system(f"{PACKAGING_CMD} add {package}")
 
-def upgrade(package: str, path: Optional[Path] = None):
-    if path:
-        os.chdir(path)
-    detect_package_manager().upgrade(package)
-
-def get_tool_metadata(tool: 'ToolConfig') -> Metadata:
-    """
-    Parsed pyproject.toml for the tool
-    NOTE Does not include `dependencies` or `optional-dependencies`
-    """
-    return Metadata.from_pyproject(get_tool_path()/'pyproject.toml')
-
-def validate_tool(tool: 'ToolConfig') -> bool:
-    """
-    Check if the tool is installed correctly
-    """
-    metadata = get_tool_metadata(tool)
-    # TODO validate metadata
-    # TODO ensure framework implementations are present
-    # TODO tests?
-    raise NotImplementedError
-
-<<<<<<< HEAD
-def install_tool(tool: 'ToolConfig', path: Optional[Path] = None):
-    """
-    Copy a tool's applicable source files and install relevant dependencies
-    """
-    framework = get_framework(path)
-    manager = detect_package_manager()
-    manager.install_tool(tool, framework, path)
-
-def remove_tool(tool: 'ToolConfig', path: Optional[Path] = None):
-    """
-    Remove a tool's source files.
-    Removing dependencies is messy, so we just leave them installed. 
-    """
-    manager = detect_package_manager()
-    manager.remove_tool(tool, path)
-=======
 
 def remove(package: str):
     os.system(f"{PACKAGING_CMD} remove {package}")
 
 
 def upgrade(package: str):
-    os.system(f"{PACKAGING_CMD} add {package}")
->>>>>>> c936e586
+    os.system(f"{PACKAGING_CMD} add {package}")
import os
import sys
from typing import Callable
from pathlib import Path
import re
import subprocess
<<<<<<< HEAD
=======
import select
import site
>>>>>>> 8cb98ab7
from packaging.requirements import Requirement
from agentstack import conf, log


DEFAULT_PYTHON_VERSION = "3.12"
VENV_DIR_NAME: Path = Path(".venv")

# filter uv output by these words to only show useful progress messages
RE_UV_PROGRESS = re.compile(r'^(Resolved|Prepared|Installed|Uninstalled|Audited)')


# When calling `uv` we explicitly specify the --python executable to use so that
# the packages are installed into the correct virtual environment.
# In testing, when this was not set, packages could end up in the pyenv's
# site-packages directory; it's possible an environment variable can control this.

_python_executable = ".venv/bin/python"

def set_python_executable(path: str):
    global _python_executable
    
    _python_executable = path


def _get_python_path() -> str:
    """Get the correct Python executable path based on platform."""
    return '.venv/Scripts/python.exe' if sys.platform == 'win32' else '.venv/bin/python'


def _get_venv_paths() -> tuple[Path, Path]:
    """Get virtual environment paths based on platform."""
    venv_path = conf.PATH / VENV_DIR_NAME.absolute()
    venv_bin_dir = venv_path / ('Scripts' if sys.platform == 'win32' else 'bin')
    return venv_path, venv_bin_dir


def install(package: str):
    """Install a package with `uv` and add it to pyproject.toml."""
    global _python_executable
    from agentstack.cli.spinner import Spinner

    def on_progress(line: str):
        if RE_UV_PROGRESS.match(line):
            spinner.clear_and_log(line.strip(), 'info')

    def on_error(line: str):
        log.error(f"uv: [error]\n {line.strip()}")

    with Spinner(f"Installing {package}") as spinner:
        _wrap_command_with_callbacks(
<<<<<<< HEAD
            [get_uv_bin(), 'add', '--python', _get_python_path(), package],
=======
            [get_uv_bin(), 'add', '--python', _python_executable, package],
>>>>>>> 8cb98ab7
            on_progress=on_progress,
            on_error=on_error,
        )


def install_project():
    """Install all dependencies for the user's project."""
    global _python_executable
    from agentstack.cli.spinner import Spinner

    def on_progress(line: str):
        if RE_UV_PROGRESS.match(line):
            spinner.clear_and_log(line.strip(), 'info')
        # Add more detailed logging for dependency installation
        elif 'Installing' in line or 'Collecting' in line:
            spinner.clear_and_log(f"📦 {line.strip()}", 'info')
        elif 'Successfully' in line:
            spinner.clear_and_log(f"✅ {line.strip()}", 'success')
        elif 'ERROR' in line.upper() or 'WARNING' in line.upper():
            spinner.clear_and_log(f"⚠️  {line.strip()}", 'warning')

    def on_error(line: str):
        log.error(f"UV installation error:\n{line.strip()}")
        spinner.clear_and_log(f"❌ Installation error: {line.strip()}", 'error')

    try:
        with Spinner("Installing project dependencies...") as spinner:
            spinner.clear_and_log("🔍 Resolving dependencies...", 'info')
            result = _wrap_command_with_callbacks(
<<<<<<< HEAD
                [get_uv_bin(), 'pip', 'install', '--python', _get_python_path(), '.'],
=======
                [get_uv_bin(), 'pip', 'install', '--python', _python_executable, '.'],
>>>>>>> 8cb98ab7
                on_progress=on_progress,
                on_error=on_error,
            )
            if result is False:
<<<<<<< HEAD
                spinner.clear_and_log(
                    "⚠️  Initial installation failed, retrying with --no-cache flag...", 'warning'
                )
                result = _wrap_command_with_callbacks(
                    [get_uv_bin(), 'pip', 'install', '--no-cache', '--python', _get_python_path(), '.'],
=======
                spinner.clear_and_log("Retrying uv installation with --no-cache flag...", 'info')
                _wrap_command_with_callbacks(
                    [get_uv_bin(), 'pip', 'install', '--no-cache', '--python', _python_executable, '.'],
>>>>>>> 8cb98ab7
                    on_progress=on_progress,
                    on_error=on_error,
                )
                if result is False:
                    raise Exception("Installation failed even with --no-cache")
            else:
                spinner.clear_and_log("✨ All dependencies installed successfully!", 'success')
    except Exception as e:
        log.error(f"❌ Installation failed: {str(e)}")
        raise


def remove(package: str):
    """Uninstall a package with `uv`."""
    # If `package` has been provided with a version, it will be stripped.
    requirement = Requirement(package)

    # TODO it may be worth considering removing unused sub-dependencies as well
    def on_progress(line: str):
        if RE_UV_PROGRESS.match(line):
            log.info(line.strip())

    def on_error(line: str):
        log.error(f"uv: [error]\n {line.strip()}")

    log.info(f"Uninstalling {requirement.name}")
    _wrap_command_with_callbacks(
        [get_uv_bin(), 'remove', '--python', _python_executable, requirement.name],
        on_progress=on_progress,
        on_error=on_error,
    )


def upgrade(package: str, use_venv: bool = True):
    """Upgrade a package with `uv`."""

    # TODO should we try to update the project's pyproject.toml as well?
    def on_progress(line: str):
        if RE_UV_PROGRESS.match(line):
            log.info(line.strip())

    def on_error(line: str):
        log.error(f"uv: [error]\n {line.strip()}")

    extra_args = []
    if not use_venv:
        # uv won't let us install without a venv if we don't specify a target
        extra_args = ['--target', site.getusersitepackages()]

    log.info(f"Upgrading {package}")
    _wrap_command_with_callbacks(
        [get_uv_bin(), 'pip', 'install', '-U', '--python', _python_executable, *extra_args, package],
        on_progress=on_progress,
        on_error=on_error,
        use_venv=use_venv,
    )


def create_venv(python_version: str = DEFAULT_PYTHON_VERSION):
    """Initialize a virtual environment in the project directory of one does not exist."""
    if os.path.exists(conf.PATH / VENV_DIR_NAME):
        return  # venv already exists

    RE_VENV_PROGRESS = re.compile(r'^(Using|Creating)')

    def on_progress(line: str):
        if RE_VENV_PROGRESS.match(line):
            log.info(line.strip())

    def on_error(line: str):
        log.error(f"uv: [error]\n {line.strip()}")

    _wrap_command_with_callbacks(
        [get_uv_bin(), 'venv', '--python', python_version],
        on_progress=on_progress,
        on_error=on_error,
    )


def get_uv_bin() -> str:
    """Find the path to the uv binary."""
    try:
        import uv

        return uv.find_uv_bin()
    except ImportError as e:
        raise e


def _setup_env() -> dict[str, str]:
    """Copy the current environment and add the virtual environment path for use by a subprocess."""
    env = os.environ.copy()
    venv_path, venv_bin_dir = _get_venv_paths()

    env["VIRTUAL_ENV"] = str(venv_path)
    env["UV_INTERNAL__PARENT_INTERPRETER"] = sys.executable

    return env


def _wrap_command_with_callbacks(
    command: list[str],
    on_progress: Callable[[str], None] = lambda x: None,
    on_complete: Callable[[str], None] = lambda x: None,
    on_error: Callable[[str], None] = lambda x: None,
    use_venv: bool = True,
) -> bool:
    """Run a command with progress callbacks. Returns bool for cmd success."""
    process = None
    try:
        all_lines = ''
<<<<<<< HEAD
        log.debug(f"Running command: {' '.join(command)}")

        process = subprocess.Popen(
            command,
            cwd=conf.PATH.absolute(),
            env=_setup_env(),
            stdout=subprocess.PIPE,
            stderr=subprocess.PIPE,
            text=True,
        )
=======
        sub_args = {
            'cwd': conf.PATH.absolute(),
            'stdout': subprocess.PIPE,
            'stderr': subprocess.PIPE,
            'text': True,
        }
        if use_venv:
            sub_args['env'] = _setup_env()
        process = subprocess.Popen(command, **sub_args)  # type: ignore
>>>>>>> 8cb98ab7
        assert process.stdout and process.stderr  # appease type checker

        # Read output with timeout
        try:
            while process.poll() is None:
                try:
                    stdout, stderr = process.communicate(timeout=1.0)
                    if stdout:
                        on_progress(stdout)
                        all_lines += stdout
                    if stderr:
                        on_progress(stderr)
                        all_lines += stderr
                except subprocess.TimeoutExpired:
                    continue
                except Exception as e:
                    log.error(f"Error reading output: {e}")
                    break

            # Get any remaining output
            stdout, stderr = process.communicate()
            if stdout:
                on_progress(stdout)
                all_lines += stdout
            if stderr:
                on_progress(stderr)
                all_lines += stderr

        except Exception as e:
            log.error(f"Error during output reading: {e}")
            process.kill()
            raise

        return_code = process.wait()
        log.debug(f"Process completed with return code: {return_code}")

        if return_code == 0:
            on_complete(all_lines)
            return True
        else:
            error_msg = f"Process failed with return code {return_code}"
            log.error(error_msg)
            on_error(all_lines)
            return False
    except Exception as e:
        error_msg = f"Exception running command: {str(e)}"
        log.error(error_msg)
        on_error(error_msg)
        return False
    finally:
        if process:
            try:
                process.terminate()
            except:
                pass<|MERGE_RESOLUTION|>--- conflicted
+++ resolved
@@ -4,11 +4,7 @@
 from pathlib import Path
 import re
 import subprocess
-<<<<<<< HEAD
-=======
-import select
 import site
->>>>>>> 8cb98ab7
 from packaging.requirements import Requirement
 from agentstack import conf, log
 
@@ -27,9 +23,10 @@
 
 _python_executable = ".venv/bin/python"
 
+
 def set_python_executable(path: str):
     global _python_executable
-    
+
     _python_executable = path
 
 
@@ -59,11 +56,7 @@
 
     with Spinner(f"Installing {package}") as spinner:
         _wrap_command_with_callbacks(
-<<<<<<< HEAD
             [get_uv_bin(), 'add', '--python', _get_python_path(), package],
-=======
-            [get_uv_bin(), 'add', '--python', _python_executable, package],
->>>>>>> 8cb98ab7
             on_progress=on_progress,
             on_error=on_error,
         )
@@ -93,26 +86,16 @@
         with Spinner("Installing project dependencies...") as spinner:
             spinner.clear_and_log("🔍 Resolving dependencies...", 'info')
             result = _wrap_command_with_callbacks(
-<<<<<<< HEAD
                 [get_uv_bin(), 'pip', 'install', '--python', _get_python_path(), '.'],
-=======
-                [get_uv_bin(), 'pip', 'install', '--python', _python_executable, '.'],
->>>>>>> 8cb98ab7
                 on_progress=on_progress,
                 on_error=on_error,
             )
             if result is False:
-<<<<<<< HEAD
                 spinner.clear_and_log(
                     "⚠️  Initial installation failed, retrying with --no-cache flag...", 'warning'
                 )
                 result = _wrap_command_with_callbacks(
                     [get_uv_bin(), 'pip', 'install', '--no-cache', '--python', _get_python_path(), '.'],
-=======
-                spinner.clear_and_log("Retrying uv installation with --no-cache flag...", 'info')
-                _wrap_command_with_callbacks(
-                    [get_uv_bin(), 'pip', 'install', '--no-cache', '--python', _python_executable, '.'],
->>>>>>> 8cb98ab7
                     on_progress=on_progress,
                     on_error=on_error,
                 )
@@ -224,7 +207,6 @@
     process = None
     try:
         all_lines = ''
-<<<<<<< HEAD
         log.debug(f"Running command: {' '.join(command)}")
 
         process = subprocess.Popen(
@@ -235,17 +217,6 @@
             stderr=subprocess.PIPE,
             text=True,
         )
-=======
-        sub_args = {
-            'cwd': conf.PATH.absolute(),
-            'stdout': subprocess.PIPE,
-            'stderr': subprocess.PIPE,
-            'text': True,
-        }
-        if use_venv:
-            sub_args['env'] = _setup_env()
-        process = subprocess.Popen(command, **sub_args)  # type: ignore
->>>>>>> 8cb98ab7
         assert process.stdout and process.stderr  # appease type checker
 
         # Read output with timeout

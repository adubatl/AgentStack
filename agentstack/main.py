--- conflicted
+++ resolved
@@ -12,12 +12,10 @@
     add_agent,
     add_task,
     run_project,
-<<<<<<< HEAD
-    export_template, create_tool,
-=======
     export_template,
-    undo, 
->>>>>>> 343712a0
+    undo,
+    export_template,
+    create_tool,
 )
 from agentstack.telemetry import track_cli_command, update_telemetry
 from agentstack.utils import get_version, term_color
@@ -41,7 +39,7 @@
         action="store_true",
     )
     global_parser.add_argument(
-        "--no-git", 
+        "--no-git",
         help="Disable automatic git commits of changes to your project.",
         dest="no_git",
         action="store_true",
@@ -148,13 +146,13 @@
     )
     tools_add_parser.add_argument("--agent", help="Name of agent to add this tool to")
 
-    # 'create' command under 'tools'
-    tools_create_parser = tools_subparsers.add_parser(
-        "create", aliases=["c"], help="Create a new custom tool", parents=[global_parser]
-    )
-    tools_create_parser.add_argument("name", help="Name of the tool to create")
-    tools_create_parser.add_argument("--agents", help="Name of agents to add this tool to, comma separated")
-    tools_create_parser.add_argument("--agent", help="Name of agent to add this tool to")
+    # 'new' command under 'tools'
+    tools_new_parser = tools_subparsers.add_parser(
+        "new", aliases=["n"], help="Create a new custom tool", parents=[global_parser]
+    )
+    tools_new_parser.add_argument("name", help="Name of the tool to create")
+    tools_new_parser.add_argument("--agents", help="Name of agents to add this tool to, comma separated")
+    tools_new_parser.add_argument("--agent", help="Name of agent to add this tool to")
 
     # 'remove' command under 'tools'
     tools_remove_parser = tools_subparsers.add_parser(
@@ -208,10 +206,10 @@
                 agents = [args.agent] if args.agent else None
                 agents = args.agents.split(",") if args.agents else agents
                 add_tool(args.name, agents)
-            elif args.tools_command in ["create", "c"]:
-                conf.assert_project()
+            elif args.tools_command in ["new", "n"]:
                 agents = [args.agent] if args.agent else None
                 agents = args.agents.split(",") if args.agents else agents
+                create_tool(args.name, agents)
             elif args.tools_command in ["remove", "r"]:
                 remove_tool(args.name)
             else:

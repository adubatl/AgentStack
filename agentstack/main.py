--- conflicted
+++ resolved
@@ -44,11 +44,7 @@
 
     # Subparsers under 'generate'
     generate_subparsers = generate_parser.add_subparsers(
-<<<<<<< HEAD
-        dest='generate_command', help='Generate agents or tasks'
-=======
         dest="generate_command", help="Generate agents or tasks"
->>>>>>> 8be143b4
     )
 
     # 'agent' command under 'generate'
@@ -76,21 +72,12 @@
     _ = tools_subparsers.add_parser("list", aliases=["l"], help="List tools")
 
     # 'add' command under 'tools'
-<<<<<<< HEAD
-    tools_add_parser = tools_subparsers.add_parser('add', aliases=['a'], help='Add a new tool')
-    tools_add_parser.add_argument('name', help='Name of the tool to add')
-    tools_add_parser.add_argument(
-        '--agents', '-a', help='Name of agents to add this tool to, comma separated'
-    )
-    tools_add_parser.add_argument('--agent', help='Name of agent to add this tool to')
-=======
     tools_add_parser = tools_subparsers.add_parser("add", aliases=["a"], help="Add a new tool")
     tools_add_parser.add_argument("name", help="Name of the tool to add")
     tools_add_parser.add_argument(
         "--agents", "-a", help="Name of agents to add this tool to, comma separated"
     )
     tools_add_parser.add_argument("--agent", help="Name of agent to add this tool to")
->>>>>>> 8be143b4
 
     # 'remove' command under 'tools'
     tools_remove_parser = tools_subparsers.add_parser("remove", aliases=["r"], help="Remove a tool")
@@ -120,7 +107,6 @@
         init_project_builder(args.slug_name, args.template, args.wizard)
     elif args.command in ["run", "r"]:
         framework = get_framework()
-<<<<<<< HEAD
         run_project(framework)
     elif args.command in ['generate', 'g']:
         if args.generate_command in ['agent', 'a']:
@@ -129,17 +115,6 @@
             generation.add_agent(args.name, args.role, args.goal, args.backstory, args.llm)
         elif args.generate_command in ['task', 't']:
             generation.add_task(args.name, args.description, args.expected_output, args.agent)
-=======
-        if framework == "crewai":
-            os.system("python src/main.py")
-    elif args.command in ["generate", "g"]:
-        if args.generate_command in ["agent", "a"]:
-            if not args.llm:
-                configure_default_model()
-            generation.generate_agent(args.name, args.role, args.goal, args.backstory, args.llm)
-        elif args.generate_command in ["task", "t"]:
-            generation.generate_task(args.name, args.description, args.expected_output, args.agent)
->>>>>>> 8be143b4
         else:
             generate_parser.print_help()
     elif args.command in ["tools", "t"]:
